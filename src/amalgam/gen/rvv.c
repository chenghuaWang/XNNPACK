// Copyright 2021 Google LLC
//
// This source code is licensed under the BSD-style license found in the
// LICENSE file in the root directory of this source tree.

#include <assert.h>
#include <math.h>

#include <riscv_vector.h>

#include <xnnpack/avgpool.h>
#include <xnnpack/common.h>
#include <xnnpack/gavgpool.h>
#include <xnnpack/intrinsics-polyfill.h>
#include <xnnpack/math.h>
#include <xnnpack/maxpool.h>
#include <xnnpack/raddstoreexpminusmax.h>
#include <xnnpack/reduce.h>
#include <xnnpack/transpose.h>
#include <xnnpack/vbinary.h>
#include <xnnpack/vunary.h>


void xnn_f32_avgpool_minmax_ukernel_9p8x__rvv_c2v(
    size_t output_pixels,
    size_t kernel_elements,
    size_t channels,
    const float** input,
    size_t input_offset,
    const float* zero,
    float* buffer,
    float* output,
    size_t input_increment,
    size_t output_increment,
    const union xnn_f32_scaleminmax_params params[restrict XNN_MIN_ELEMENTS(1)])
{
  assert(output_pixels != 0);
  assert(kernel_elements > 9);
  assert(channels != 0);
  assert((input_offset & 3) == 0);

  input_offset >>= XNN_LOG2_SIZEOF_FLOAT;

  do {
    {
      const float *i[9];
      for (size_t kk = 0; kk < 9; ++kk) {
        assert(input[kk] != NULL);
        i[kk] = (input[kk] != zero ? input[kk] + input_offset : zero) ;
      }
      input += 9;

      float* b = buffer;
      for (size_t c = channels; c != 0; ) {
        int32_t n = __riscv_vsetvl_e32m2(c);
        c -= n;

        vfloat32m2_t i0_f32v = __riscv_vle32_v_f32m2(i[0], n); i[0] += n;
        vfloat32m2_t i1_f32v = __riscv_vle32_v_f32m2(i[1], n); i[1] += n;
        vfloat32m2_t i2_f32v = __riscv_vle32_v_f32m2(i[2], n); i[2] += n;
        vfloat32m2_t i3_f32v = __riscv_vle32_v_f32m2(i[3], n); i[3] += n;
        vfloat32m2_t i4_f32v = __riscv_vle32_v_f32m2(i[4], n); i[4] += n;
        vfloat32m2_t i5_f32v = __riscv_vle32_v_f32m2(i[5], n); i[5] += n;
        vfloat32m2_t i6_f32v = __riscv_vle32_v_f32m2(i[6], n); i[6] += n;
        vfloat32m2_t i7_f32v = __riscv_vle32_v_f32m2(i[7], n); i[7] += n;
        vfloat32m2_t i8_f32v = __riscv_vle32_v_f32m2(i[8], n); i[8] += n;

        vfloat32m2_t sum01_f32v = __riscv_vfadd_vv_f32m2(i0_f32v, i1_f32v, n);
        vfloat32m2_t sum23_f32v = __riscv_vfadd_vv_f32m2(i2_f32v, i3_f32v, n);
        vfloat32m2_t sum45_f32v = __riscv_vfadd_vv_f32m2(i4_f32v, i5_f32v, n);
        vfloat32m2_t sum67_f32v = __riscv_vfadd_vv_f32m2(i6_f32v, i7_f32v, n);
        vfloat32m2_t sum018_f32v = __riscv_vfadd_vv_f32m2(sum01_f32v, i8_f32v, n);
        vfloat32m2_t sum2345_f32v = __riscv_vfadd_vv_f32m2(sum23_f32v, sum45_f32v, n);
        vfloat32m2_t sum01678_f32v = __riscv_vfadd_vv_f32m2(sum018_f32v, sum67_f32v, n);
        vfloat32m2_t sum_f32v = __riscv_vfadd_vv_f32m2(sum2345_f32v, sum01678_f32v, n);
        __riscv_vse32_v_f32m2(b, sum_f32v, n); b += n;
      }
    }

    size_t k = kernel_elements;
    for (k -= 9; k > 8; k -= 8) {
      const float *i[8];
      for (size_t kk = 0; kk < 8; ++kk) {
        assert(input[kk] != NULL);
        i[kk] = (input[kk] != zero ? input[kk] + input_offset : zero) ;
      }
      input += 8;

      float* b = buffer;
      for (size_t c = channels; c != 0; ) {
        int32_t n = __riscv_vsetvl_e32m2(c);
        c -= n;

        vfloat32m2_t i0_f32v = __riscv_vle32_v_f32m2(i[0], n); i[0] += n;
        vfloat32m2_t i1_f32v = __riscv_vle32_v_f32m2(i[1], n); i[1] += n;
        vfloat32m2_t i2_f32v = __riscv_vle32_v_f32m2(i[2], n); i[2] += n;
        vfloat32m2_t i3_f32v = __riscv_vle32_v_f32m2(i[3], n); i[3] += n;
        vfloat32m2_t i4_f32v = __riscv_vle32_v_f32m2(i[4], n); i[4] += n;
        vfloat32m2_t i5_f32v = __riscv_vle32_v_f32m2(i[5], n); i[5] += n;
        vfloat32m2_t i6_f32v = __riscv_vle32_v_f32m2(i[6], n); i[6] += n;
        vfloat32m2_t i7_f32v = __riscv_vle32_v_f32m2(i[7], n); i[7] += n;
        vfloat32m2_t vacc_f32v = __riscv_vle32_v_f32m2(b, n);

        vfloat32m2_t sum01_f32v = __riscv_vfadd_vv_f32m2(i0_f32v, i1_f32v, n);
        vfloat32m2_t sum23_f32v = __riscv_vfadd_vv_f32m2(i2_f32v, i3_f32v, n);
        vfloat32m2_t sum45_f32v = __riscv_vfadd_vv_f32m2(i4_f32v, i5_f32v, n);
        vfloat32m2_t sum67_f32v = __riscv_vfadd_vv_f32m2(i6_f32v, i7_f32v, n);
        vfloat32m2_t sum01a_f32v = __riscv_vfadd_vv_f32m2(sum01_f32v, vacc_f32v, n);
        vfloat32m2_t sum2345_f32v = __riscv_vfadd_vv_f32m2(sum23_f32v, sum45_f32v, n);
        vfloat32m2_t sum0167a_f32v = __riscv_vfadd_vv_f32m2(sum01a_f32v, sum67_f32v, n);
        vfloat32m2_t sum_f32v = __riscv_vfadd_vv_f32m2(sum2345_f32v, sum0167a_f32v, n);
        __riscv_vse32_v_f32m2(b, sum_f32v, n); b += n;
      }
    }

    {
      const float *i[8];
      for (size_t kk = 0; kk < k; ++kk) {
        assert(input[kk] != NULL);
        i[kk] = (input[kk] != zero ? input[kk] + input_offset : zero) ;
      }
      for (size_t tail = k; tail < 8; ++tail) {
        i[tail] = zero;
      }
      input = (const float**) ((uintptr_t) input + input_increment);

      const float scale = params->scalar.scale;
      const float min = params->scalar.min;
      const float max = params->scalar.max;
      float* b = buffer;

      for (size_t c = channels; c != 0; ) {
        int32_t n = __riscv_vsetvl_e32m2(c);
        c -= n;

        vfloat32m2_t i0_f32v = __riscv_vle32_v_f32m2(i[0], n); i[0] += n;
        vfloat32m2_t i1_f32v = __riscv_vle32_v_f32m2(i[1], n); i[1] += n;
        vfloat32m2_t i2_f32v = __riscv_vle32_v_f32m2(i[2], n); i[2] += n;
        vfloat32m2_t i3_f32v = __riscv_vle32_v_f32m2(i[3], n); i[3] += n;
        vfloat32m2_t i4_f32v = __riscv_vle32_v_f32m2(i[4], n); i[4] += n;
        vfloat32m2_t i5_f32v = __riscv_vle32_v_f32m2(i[5], n); i[5] += n;
        vfloat32m2_t i6_f32v = __riscv_vle32_v_f32m2(i[6], n); i[6] += n;
        vfloat32m2_t i7_f32v = __riscv_vle32_v_f32m2(i[7], n); i[7] += n;
        vfloat32m2_t vacc_f32v = __riscv_vle32_v_f32m2(b, n); b += n;

        vfloat32m2_t sum01_f32v = __riscv_vfadd_vv_f32m2(i0_f32v, i1_f32v, n);
        vfloat32m2_t sum23_f32v = __riscv_vfadd_vv_f32m2(i2_f32v, i3_f32v, n);
        vfloat32m2_t sum45_f32v = __riscv_vfadd_vv_f32m2(i4_f32v, i5_f32v, n);
        vfloat32m2_t sum67_f32v = __riscv_vfadd_vv_f32m2(i6_f32v, i7_f32v, n);
        vfloat32m2_t sum01a_f32v = __riscv_vfadd_vv_f32m2(sum01_f32v, vacc_f32v, n);
        vfloat32m2_t sum2345_f32v = __riscv_vfadd_vv_f32m2(sum23_f32v, sum45_f32v, n);
        vfloat32m2_t sum0167a_f32v = __riscv_vfadd_vv_f32m2(sum01a_f32v, sum67_f32v, n);
        vfloat32m2_t sum_f32v = __riscv_vfadd_vv_f32m2(sum2345_f32v, sum0167a_f32v, n);
        vfloat32m2_t out_f32v = __riscv_vfmul_vf_f32m2(sum_f32v, scale, n);
        out_f32v = __riscv_vfmin_vf_f32m2(__riscv_vfmax_vf_f32m2(out_f32v, min, n), max, n);
        __riscv_vse32_v_f32m2(output, out_f32v, n); output += n;
      }
    }
    output = (float*) ((uintptr_t) output + output_increment);
  } while (--output_pixels != 0);
}

void xnn_f32_avgpool_minmax_ukernel_9x__rvv_c2v(
    size_t output_pixels,
    size_t kernel_elements,
    size_t channels,
    const float** input,
    size_t input_offset,
    const float* zero,
    float* output,
    size_t input_increment,
    size_t output_increment,
    const union xnn_f32_scaleminmax_params params[restrict XNN_MIN_ELEMENTS(1)])
{
  assert(output_pixels != 0);
  assert(kernel_elements != 0);
  assert(kernel_elements <= 9);
  assert(channels != 0);
  assert((input_offset & 3) == 0);

  input_offset >>= XNN_LOG2_SIZEOF_FLOAT;

  const float scale = params->scalar.scale;
  const float min = params->scalar.min;
  const float max = params->scalar.max;

  do {
    const float *i[9];
    for (size_t kk = 0; kk < kernel_elements; ++kk) {
      assert(input[kk] != NULL);
      i[kk] = (input[kk] != zero ? input[kk] + input_offset : zero) ;
    }
    for (size_t tail = kernel_elements; tail < 9; ++tail) {
      i[tail] = zero;
    }
    input = (const float**) ((uintptr_t) input + input_increment);

    for (size_t c = channels; c != 0; ) {
      int32_t n = __riscv_vsetvl_e32m2(c);

      vfloat32m2_t i0_f32v = __riscv_vle32_v_f32m2(i[0], n); i[0] += n;
      vfloat32m2_t i1_f32v = __riscv_vle32_v_f32m2(i[1], n); i[1] += n;
      vfloat32m2_t i2_f32v = __riscv_vle32_v_f32m2(i[2], n); i[2] += n;
      vfloat32m2_t i3_f32v = __riscv_vle32_v_f32m2(i[3], n); i[3] += n;
      vfloat32m2_t i4_f32v = __riscv_vle32_v_f32m2(i[4], n); i[4] += n;
      vfloat32m2_t i5_f32v = __riscv_vle32_v_f32m2(i[5], n); i[5] += n;
      vfloat32m2_t i6_f32v = __riscv_vle32_v_f32m2(i[6], n); i[6] += n;
      vfloat32m2_t i7_f32v = __riscv_vle32_v_f32m2(i[7], n); i[7] += n;
      vfloat32m2_t i8_f32v = __riscv_vle32_v_f32m2(i[8], n); i[8] += n;

      vfloat32m2_t sum01_f32v = __riscv_vfadd_vv_f32m2(i0_f32v, i1_f32v, n);
      vfloat32m2_t sum23_f32v = __riscv_vfadd_vv_f32m2(i2_f32v, i3_f32v, n);
      vfloat32m2_t sum45_f32v = __riscv_vfadd_vv_f32m2(i4_f32v, i5_f32v, n);
      vfloat32m2_t sum67_f32v = __riscv_vfadd_vv_f32m2(i6_f32v, i7_f32v, n);
      vfloat32m2_t sum018_f32v = __riscv_vfadd_vv_f32m2(sum01_f32v, i8_f32v, n);
      vfloat32m2_t sum2345_f32v = __riscv_vfadd_vv_f32m2(sum23_f32v, sum45_f32v, n);
      vfloat32m2_t sum01678_f32v = __riscv_vfadd_vv_f32m2(sum018_f32v, sum67_f32v, n);
      vfloat32m2_t sum_f32v = __riscv_vfadd_vv_f32m2(sum2345_f32v, sum01678_f32v, n);
      vfloat32m2_t out_f32v = __riscv_vfmul_vf_f32m2(sum_f32v, scale, n);
      out_f32v = __riscv_vfmin_vf_f32m2(__riscv_vfmax_vf_f32m2(out_f32v, min, n), max, n);
      __riscv_vse32_v_f32m2(output, out_f32v, n); output += n;

      c -= n;
    }
    output = (float*) ((uintptr_t) output + output_increment);
  } while (--output_pixels != 0);
}

<<<<<<< HEAD
void xnn_f32_gavgpool_minmax_ukernel_7p7x__rvv_c2v(
    size_t rows,
    size_t channels,
    const float* input,
    size_t input_stride,
    const float* zero,
    float* buffer,
    float* output,
    const union xnn_f32_scaleminmax_params params[restrict XNN_MIN_ELEMENTS(1)])
{
  assert(rows > 7);
  assert(channels != 0);

  const float* i0 = input;
  const float* i1 = (const float*) ((uintptr_t) i0 + input_stride);
  const float* i2 = (const float*) ((uintptr_t) i1 + input_stride);
  const float* i3 = (const float*) ((uintptr_t) i2 + input_stride);
  const float* i4 = (const float*) ((uintptr_t) i3 + input_stride);
  const float* i5 = (const float*) ((uintptr_t) i4 + input_stride);
  const float* i6 = (const float*) ((uintptr_t) i5 + input_stride);
  const size_t input_increment = 7 * input_stride - channels * sizeof(float);

  float* b = buffer;
  for (size_t c = channels; c != 0; ) {
    int32_t n = __riscv_vsetvl_e32m2(c);

    vfloat32m2_t i0_f32v = __riscv_vle32_v_f32m2(i0, n); i0 += n;
    vfloat32m2_t i1_f32v = __riscv_vle32_v_f32m2(i1, n); i1 += n;
    vfloat32m2_t i2_f32v = __riscv_vle32_v_f32m2(i2, n); i2 += n;
    vfloat32m2_t i3_f32v = __riscv_vle32_v_f32m2(i3, n); i3 += n;
    vfloat32m2_t i4_f32v = __riscv_vle32_v_f32m2(i4, n); i4 += n;
    vfloat32m2_t i5_f32v = __riscv_vle32_v_f32m2(i5, n); i5 += n;
    vfloat32m2_t i6_f32v = __riscv_vle32_v_f32m2(i6, n); i6 += n;

    vfloat32m2_t sum01_f32v = __riscv_vfadd_vv_f32m2(i0_f32v, i1_f32v, n);
    vfloat32m2_t sum23_f32v = __riscv_vfadd_vv_f32m2(i2_f32v, i3_f32v, n);
    vfloat32m2_t sum45_f32v = __riscv_vfadd_vv_f32m2(i4_f32v, i5_f32v, n);
    vfloat32m2_t sum016_f32v = __riscv_vfadd_vv_f32m2(sum01_f32v, i6_f32v, n);
    vfloat32m2_t sum2345_f32v = __riscv_vfadd_vv_f32m2(sum23_f32v, sum45_f32v, n);
    vfloat32m2_t sum_f32v = __riscv_vfadd_vv_f32m2(sum2345_f32v, sum016_f32v, n);
    __riscv_vse32_v_f32m2(b, sum_f32v, n); b += n;

    c -= n;
  }

  for (rows -= 7; rows > 7; rows -= 7) {
    b = buffer;

    i0 = (const float*) ((uintptr_t) i0 + input_increment);
    i1 = (const float*) ((uintptr_t) i1 + input_increment);
    i2 = (const float*) ((uintptr_t) i2 + input_increment);
    i3 = (const float*) ((uintptr_t) i3 + input_increment);
    i4 = (const float*) ((uintptr_t) i4 + input_increment);
    i5 = (const float*) ((uintptr_t) i5 + input_increment);
    i6 = (const float*) ((uintptr_t) i6 + input_increment);

    for (size_t c = channels; c != 0; ) {
      int32_t n = __riscv_vsetvl_e32m2(c);

      vfloat32m2_t i0_f32v = __riscv_vle32_v_f32m2(i0, n); i0 += n;
      vfloat32m2_t i1_f32v = __riscv_vle32_v_f32m2(i1, n); i1 += n;
      vfloat32m2_t i2_f32v = __riscv_vle32_v_f32m2(i2, n); i2 += n;
      vfloat32m2_t i3_f32v = __riscv_vle32_v_f32m2(i3, n); i3 += n;
      vfloat32m2_t i4_f32v = __riscv_vle32_v_f32m2(i4, n); i4 += n;
      vfloat32m2_t i5_f32v = __riscv_vle32_v_f32m2(i5, n); i5 += n;
      vfloat32m2_t i6_f32v = __riscv_vle32_v_f32m2(i6, n); i6 += n;
      vfloat32m2_t vacc_f32v = __riscv_vle32_v_f32m2(b, n);

      vfloat32m2_t sum01_f32v = __riscv_vfadd_vv_f32m2(i0_f32v, i1_f32v, n);
      vfloat32m2_t sum23_f32v = __riscv_vfadd_vv_f32m2(i2_f32v, i3_f32v, n);
      vfloat32m2_t sum45_f32v = __riscv_vfadd_vv_f32m2(i4_f32v, i5_f32v, n);
      vfloat32m2_t sum6a_f32v = __riscv_vfadd_vv_f32m2(i6_f32v, vacc_f32v, n);
      vfloat32m2_t sum0123_f32v = __riscv_vfadd_vv_f32m2(sum01_f32v, sum23_f32v, n);
      vfloat32m2_t sum456a_f32v = __riscv_vfadd_vv_f32m2(sum45_f32v, sum6a_f32v, n);
      vfloat32m2_t sum_f32v = __riscv_vfadd_vv_f32m2(sum0123_f32v, sum456a_f32v, n);
      __riscv_vse32_v_f32m2(b, sum_f32v, n); b += n;

      c -= n;
    }
  }

  i0 = (const float*) ((uintptr_t) i0 + input_increment);
  i1 = (const float*) ((uintptr_t) i1 + input_increment);
  if (rows < 2) {
    i1 = zero;
  }
  i2 = (const float*) ((uintptr_t) i2 + input_increment);
  if (rows <= 2) {
    i2 = zero;
  }
  i3 = (const float*) ((uintptr_t) i3 + input_increment);
  if (rows < 4) {
    i3 = zero;
  }
  i4 = (const float*) ((uintptr_t) i4 + input_increment);
  if (rows <= 4) {
    i4 = zero;
  }
  i5 = (const float*) ((uintptr_t) i5 + input_increment);
  if (rows < 6) {
    i5 = zero;
  }
  i6 = (const float*) ((uintptr_t) i6 + input_increment);
  if (rows <= 6) {
    i6 = zero;
  }
  const float scale = params->scalar.scale;
  const float min = params->scalar.min;
  const float max = params->scalar.max;

  b = buffer;
  for (; channels != 0; ) {
    int32_t n = __riscv_vsetvl_e32m2(channels);

    vfloat32m2_t i0_f32v = __riscv_vle32_v_f32m2(i0, n); i0 += n;
    vfloat32m2_t i1_f32v = __riscv_vle32_v_f32m2(i1, n); i1 += n;
    vfloat32m2_t i2_f32v = __riscv_vle32_v_f32m2(i2, n); i2 += n;
    vfloat32m2_t i3_f32v = __riscv_vle32_v_f32m2(i3, n); i3 += n;
    vfloat32m2_t i4_f32v = __riscv_vle32_v_f32m2(i4, n); i4 += n;
    vfloat32m2_t i5_f32v = __riscv_vle32_v_f32m2(i5, n); i5 += n;
    vfloat32m2_t i6_f32v = __riscv_vle32_v_f32m2(i6, n); i6 += n;
    vfloat32m2_t vacc_f32v = __riscv_vle32_v_f32m2(b, n); b += n;

    vfloat32m2_t sum01_f32v = __riscv_vfadd_vv_f32m2(i0_f32v, i1_f32v, n);
    vfloat32m2_t sum23_f32v = __riscv_vfadd_vv_f32m2(i2_f32v, i3_f32v, n);
    vfloat32m2_t sum45_f32v = __riscv_vfadd_vv_f32m2(i4_f32v, i5_f32v, n);
    vfloat32m2_t sum6a_f32v = __riscv_vfadd_vv_f32m2(i6_f32v, vacc_f32v, n);
    vfloat32m2_t sum0123_f32v = __riscv_vfadd_vv_f32m2(sum01_f32v, sum23_f32v, n);
    vfloat32m2_t sum456a_f32v = __riscv_vfadd_vv_f32m2(sum45_f32v, sum6a_f32v, n);
    vfloat32m2_t sum_f32v = __riscv_vfadd_vv_f32m2(sum0123_f32v, sum456a_f32v, n);
    vfloat32m2_t out_f32v = __riscv_vfmul_vf_f32m2(sum_f32v, scale, n);
    out_f32v = __riscv_vfmin_vf_f32m2(__riscv_vfmax_vf_f32m2(out_f32v, min, n), max, n);
    __riscv_vse32_v_f32m2(output, out_f32v, n); output += n;

    channels -= n;
  }
}

void xnn_f32_gavgpool_minmax_ukernel_7x__rvv_c2v(
    size_t rows,
    size_t channels,
    const float* input,
    size_t input_stride,
    const float* zero,
    float* output,
    const union xnn_f32_scaleminmax_params params[restrict XNN_MIN_ELEMENTS(1)])
{
  assert(rows != 0);
  assert(rows <= 7);
  assert(channels != 0);

  const float* i0 = input;
  const float* i1 = (const float*) ((uintptr_t) i0 + input_stride);
  if (rows < 2) {
    i1 = zero;
  }
  const float* i2 = (const float*) ((uintptr_t) i1 + input_stride);
  if (rows <= 2) {
    i2 = zero;
  }
  const float* i3 = (const float*) ((uintptr_t) i2 + input_stride);
  if (rows < 4) {
    i3 = zero;
  }
  const float* i4 = (const float*) ((uintptr_t) i3 + input_stride);
  if (rows <= 4) {
    i4 = zero;
  }
  const float* i5 = (const float*) ((uintptr_t) i4 + input_stride);
  if (rows < 6) {
    i5 = zero;
  }
  const float* i6 = (const float*) ((uintptr_t) i5 + input_stride);
  if (rows <= 6) {
    i6 = zero;
  }

  const float scale = params->scalar.scale;
  const float min = params->scalar.min;
  const float max = params->scalar.max;
  for (; channels != 0; ) {
    int32_t n = __riscv_vsetvl_e32m2(channels);

    vfloat32m2_t i0_f32v = __riscv_vle32_v_f32m2(i0, n); i0 += n;
    vfloat32m2_t i1_f32v = __riscv_vle32_v_f32m2(i1, n); i1 += n;
    vfloat32m2_t i2_f32v = __riscv_vle32_v_f32m2(i2, n); i2 += n;
    vfloat32m2_t i3_f32v = __riscv_vle32_v_f32m2(i3, n); i3 += n;
    vfloat32m2_t i4_f32v = __riscv_vle32_v_f32m2(i4, n); i4 += n;
    vfloat32m2_t i5_f32v = __riscv_vle32_v_f32m2(i5, n); i5 += n;
    vfloat32m2_t i6_f32v = __riscv_vle32_v_f32m2(i6, n); i6 += n;

    vfloat32m2_t sum01_f32v = __riscv_vfadd_vv_f32m2(i0_f32v, i1_f32v, n);
    vfloat32m2_t sum23_f32v = __riscv_vfadd_vv_f32m2(i2_f32v, i3_f32v, n);
    vfloat32m2_t sum45_f32v = __riscv_vfadd_vv_f32m2(i4_f32v, i5_f32v, n);
    vfloat32m2_t sum016_f32v = __riscv_vfadd_vv_f32m2(sum01_f32v, i6_f32v, n);
    vfloat32m2_t sum2345_f32v = __riscv_vfadd_vv_f32m2(sum23_f32v, sum45_f32v, n);
    vfloat32m2_t sum_f32v = __riscv_vfadd_vv_f32m2(sum2345_f32v, sum016_f32v, n);
    vfloat32m2_t out_f32v = __riscv_vfmul_vf_f32m2(sum_f32v, scale, n);
    out_f32v = __riscv_vfmin_vf_f32m2(__riscv_vfmax_vf_f32m2(out_f32v, min, n), max, n);
    __riscv_vse32_v_f32m2(output, out_f32v, n); output += n;

    channels -= n;
  }
=======
void xnn_f32_maxpool_minmax_ukernel_9p8x__rvv_c2v(
    size_t output_pixels,
    size_t kernel_elements,
    size_t channels,
    const float** input,
    size_t input_offset,
    float* output,
    size_t input_increment,
    size_t output_increment,
    const union xnn_f32_minmax_params params[restrict XNN_MIN_ELEMENTS(1)])
{
  assert(output_pixels != 0);
  assert(kernel_elements != 0);
  assert(channels != 0);

  const float output_min = params->scalar.min;
  const float output_max = params->scalar.max;
  do {
    float* o = output;
    {
      const float* i0 = *input++;
      const float* i1 = *input++;
      const float* i2 = *input++;
      const float* i3 = *input++;
      const float* i4 = *input++;
      const float* i5 = *input++;
      const float* i6 = *input++;
      const float* i7 = *input++;
      const float* i8 = *input++;
      i0 = (const float*) ((uintptr_t) i0 + input_offset);
      i1 = (const float*) ((uintptr_t) i1 + input_offset);
      i2 = (const float*) ((uintptr_t) i2 + input_offset);
      i3 = (const float*) ((uintptr_t) i3 + input_offset);
      i4 = (const float*) ((uintptr_t) i4 + input_offset);
      i5 = (const float*) ((uintptr_t) i5 + input_offset);
      i6 = (const float*) ((uintptr_t) i6 + input_offset);
      i7 = (const float*) ((uintptr_t) i7 + input_offset);
      i8 = (const float*) ((uintptr_t) i8 + input_offset);
      if (kernel_elements < 2) {
        i1 = i0;
      }
      if (kernel_elements <= 2) {
        i2 = i0;
      }
      if (kernel_elements < 4) {
        i3 = i0;
      }
      if (kernel_elements <= 4) {
        i4 = i0;
      }
      if (kernel_elements < 6) {
        i5 = i0;
      }
      if (kernel_elements <= 6) {
        i6 = i0;
      }
      if (kernel_elements < 8) {
        i7 = i0;
      }
      if (kernel_elements <= 8) {
        i8 = i0;
      }

      size_t c = channels;
      do {
        int32_t n = __riscv_vsetvl_e32m2(c);

        vfloat32m2_t i0_f32v = __riscv_vle32_v_f32m2(i0, n); i0 += n;
        vfloat32m2_t i1_f32v = __riscv_vle32_v_f32m2(i1, n); i1 += n;
        vfloat32m2_t i2_f32v = __riscv_vle32_v_f32m2(i2, n); i2 += n;
        vfloat32m2_t i3_f32v = __riscv_vle32_v_f32m2(i3, n); i3 += n;
        vfloat32m2_t i4_f32v = __riscv_vle32_v_f32m2(i4, n); i4 += n;
        vfloat32m2_t i5_f32v = __riscv_vle32_v_f32m2(i5, n); i5 += n;
        vfloat32m2_t i6_f32v = __riscv_vle32_v_f32m2(i6, n); i6 += n;
        vfloat32m2_t i7_f32v = __riscv_vle32_v_f32m2(i7, n); i7 += n;
        vfloat32m2_t i8_f32v = __riscv_vle32_v_f32m2(i8, n); i8 += n;

        vfloat32m2_t max01_f32v = __riscv_vfmax_vv_f32m2(i0_f32v, i1_f32v, n);
        vfloat32m2_t max23_f32v = __riscv_vfmax_vv_f32m2(i2_f32v, i3_f32v, n);
        vfloat32m2_t max45_f32v = __riscv_vfmax_vv_f32m2(i4_f32v, i5_f32v, n);
        vfloat32m2_t max67_f32v = __riscv_vfmax_vv_f32m2(i6_f32v, i7_f32v, n);
        vfloat32m2_t max018_f32v = __riscv_vfmax_vv_f32m2(max01_f32v, i8_f32v, n);

        vfloat32m2_t max2345_f32v = __riscv_vfmax_vv_f32m2(max23_f32v, max45_f32v, n);
        vfloat32m2_t max01678_f32v = __riscv_vfmax_vv_f32m2(max67_f32v, max018_f32v, n);
        vfloat32m2_t out_f32v = __riscv_vfmax_vv_f32m2(max2345_f32v, max01678_f32v, n);
        out_f32v = __riscv_vfmin_vf_f32m2(__riscv_vfmax_vf_f32m2(out_f32v, output_min, n), output_max, n);
        __riscv_vse32_v_f32m2(o, out_f32v, n); o += n;

        c -= n;
      } while (c != 0);
    }

    for (ptrdiff_t k = (ptrdiff_t) kernel_elements - 9; k > 0; k -= 8) {
      const float* i0 = *input++;
      const float* i1 = *input++;
      const float* i2 = *input++;
      const float* i3 = *input++;
      const float* i4 = *input++;
      const float* i5 = *input++;
      const float* i6 = *input++;
      const float* i7 = *input++;
      i0 = (const float*) ((uintptr_t) i0 + input_offset);
      i1 = (const float*) ((uintptr_t) i1 + input_offset);
      i2 = (const float*) ((uintptr_t) i2 + input_offset);
      i3 = (const float*) ((uintptr_t) i3 + input_offset);
      i4 = (const float*) ((uintptr_t) i4 + input_offset);
      i5 = (const float*) ((uintptr_t) i5 + input_offset);
      i6 = (const float*) ((uintptr_t) i6 + input_offset);
      i7 = (const float*) ((uintptr_t) i7 + input_offset);
      if (k < 2) {
        i1 = i0;
      }
      if (k <= 2) {
        i2 = i0;
      }
      if (k < 4) {
        i3 = i0;
      }
      if (k <= 4) {
        i4 = i0;
      }
      if (k < 6) {
        i5 = i0;
      }
      if (k <= 6) {
        i6 = i0;
      }
      if (k < 8) {
        i7 = i0;
      }

      o = output;
      size_t c = channels;
      do {
        int32_t n = __riscv_vsetvl_e32m2(c);

        vfloat32m2_t i0_f32v = __riscv_vle32_v_f32m2(i0, n); i0 += n;
        vfloat32m2_t i1_f32v = __riscv_vle32_v_f32m2(i1, n); i1 += n;
        vfloat32m2_t i2_f32v = __riscv_vle32_v_f32m2(i2, n); i2 += n;
        vfloat32m2_t i3_f32v = __riscv_vle32_v_f32m2(i3, n); i3 += n;
        vfloat32m2_t i4_f32v = __riscv_vle32_v_f32m2(i4, n); i4 += n;
        vfloat32m2_t i5_f32v = __riscv_vle32_v_f32m2(i5, n); i5 += n;
        vfloat32m2_t i6_f32v = __riscv_vle32_v_f32m2(i6, n); i6 += n;
        vfloat32m2_t i7_f32v = __riscv_vle32_v_f32m2(i7, n); i7 += n;
        vfloat32m2_t i8_f32v = __riscv_vle32_v_f32m2(o, n);

        vfloat32m2_t max01_f32v = __riscv_vfmax_vv_f32m2(i0_f32v, i1_f32v, n);
        vfloat32m2_t max23_f32v = __riscv_vfmax_vv_f32m2(i2_f32v, i3_f32v, n);
        vfloat32m2_t max45_f32v = __riscv_vfmax_vv_f32m2(i4_f32v, i5_f32v, n);
        vfloat32m2_t max67_f32v = __riscv_vfmax_vv_f32m2(i6_f32v, i7_f32v, n);
        vfloat32m2_t max018_f32v = __riscv_vfmax_vv_f32m2(max01_f32v, i8_f32v, n);

        vfloat32m2_t max2345_f32v = __riscv_vfmax_vv_f32m2(max23_f32v, max45_f32v, n);
        vfloat32m2_t max01678_f32v = __riscv_vfmax_vv_f32m2(max67_f32v, max018_f32v, n);
        vfloat32m2_t out_f32v = __riscv_vfmax_vv_f32m2(max2345_f32v, max01678_f32v, n);
        out_f32v = __riscv_vfmin_vf_f32m2(__riscv_vfmax_vf_f32m2(out_f32v, output_min, n), output_max, n);
        __riscv_vse32_v_f32m2(o, out_f32v, n); o += n;

        c -= n;
      } while (c != 0);
    }
    input = (const float**) ((uintptr_t) input + input_increment);
    output = (float*) ((uintptr_t) o + output_increment);
  } while (--output_pixels != 0);
>>>>>>> 1ea72443
}

static inline vfloat32m4_t eval_poly_horner(vfloat32m4_t x,
                                                  float c6, float c5,
                                                  float c4, float c3, float c2,
                                                  float c1, float c0, size_t vl) {
  vfloat32m4_t z;
  vfloat32m4_t y = __riscv_vfmv_v_f_f32m4(c5, vl);
  y = __riscv_vfmacc_vf_f32m4(y, c6, x, vl);

  z = __riscv_vfmv_v_f_f32m4(c4, vl);
  y = __riscv_vfmadd_vv_f32m4(y, x, z, vl);

  z = __riscv_vfmv_v_f_f32m4(c3, vl);
  y = __riscv_vfmadd_vv_f32m4(y, x, z, vl);

  z = __riscv_vfmv_v_f_f32m4(c2, vl);
  y = __riscv_vfmadd_vv_f32m4(y, x, z, vl);

  z = __riscv_vfmv_v_f_f32m4(c1, vl);
  y = __riscv_vfmadd_vv_f32m4(y, x, z, vl);

  z = __riscv_vfmv_v_f_f32m4(c0, vl);
  y = __riscv_vfmadd_vv_f32m4(y, x, z, vl);
  return y;
}

/// @brief Computes the exponential function on vector of float32 values with a
/// 1-ULP error bound in the range [-87, 0]. Smaller inputs are flushed to
/// exp(-0x1.5d589ep6f) ~= 0x1.6a0a64p-127f while the result is undefined for
/// inputs greater than zero as well as NaNs.
///
/// This function is intended for use in computing softmax, whose inputs are
/// pre-normalized by subtracting the maximum, resulting in inputs in (-inf, 0).
/// One of these inputs will contribute exp(0) = 1 to the final sum, so any
/// inputs flushed upwards to -0x1.5d589ep6f and thus contributing at most
/// 0x1.6a0a64p-127f to the total, will not result of softmax unless at least
/// ~2^100 of them are summed in ascending order.
///
/// Exploitation of these properties results in a faster exponential by avoiding
/// the need to handle edge cases that arise from very large or small exponents.
///
/// @param[in] x Input vector of float32 values
/// @param[in] vl Length of vector x
/// @return Result of applying softexp() to elements of x
static inline vfloat32m4_t softexp_f32m4(
    vfloat32m4_t x, size_t vl,
    const union xnn_f32_expminus_params params[restrict XNN_MIN_ELEMENTS(1)]) {
  // Ensure that q = RN(x/log(2)) >= e_min, so that 2^q can be computed safely
  // with a simple shift into the exponent field.
  // xmin = round(-126.5 * log(2), single, RU) ~ -87.68311309814453125

  const float xmin = params->rvv_rr2_p6.x_min;
  const float r_ln2f = params->rvv_rr2_p6.log2e;
  const float l2uf = params->rvv_rr2_p6.ln2_hi;
  const float l2lf = params->rvv_rr2_p6.ln2_lo;
  const float c6 = params->rvv_rr2_p6.c6;
  const float c5 = params->rvv_rr2_p6.c5;
  const float c4 = params->rvv_rr2_p6.c4;
  const float c3 = params->rvv_rr2_p6.c3;
  const float c2 = params->rvv_rr2_p6.c2;

  // const float xmin = -0x1.5ebb82p6;
  x = __riscv_vfmax_vf_f32m4(x, xmin, vl);

  // 0. Reduction x = s * q ln(2)
  // const float r_ln2f = 0x1.715476p0f;  // single(1/log(2));
  // const float l2uf = 0x1.62e4p-1f;     // round(log(2), 24-8, RN);
  // const float l2lf = 0x1.7f7d1cp-20f;  // round(log(2) - l2uf, single, RN);
  vfloat32m4_t v = __riscv_vfmul_vf_f32m4(x, r_ln2f, vl);

  vint16m2_t q = __riscv_vfncvt_x_f_w_i16m2(v, vl);
  vfloat32m4_t z = __riscv_vfwcvt_f_x_v_f32m4(q, vl);

  // Use Cody-Waite range reduction method (note two constants to represent log(2)) to improve accuracy.
  vfloat32m4_t s = __riscv_vfnmsac_vf_f32m4(x, l2uf, z, vl);
  s = __riscv_vfnmsac_vf_f32m4(s, l2lf, z, vl);

  // 1. Approximate e^s by degree-6 polynomial approximation
  vfloat32m4_t u = eval_poly_horner(s, c6, c5, c4, c3, c2, 1.0f, 1.0f, vl);

  // 2. Reconstruction: compute u = u*2^q
  const int16_t p = (24 - 1);
  const int16_t bias = (128 - 1);
  vint32m4_t qw = __riscv_vwadd_vx_i32m4(q, bias, vl);
  vint32m4_t qq = __riscv_vsll_vx_i32m4(qw, p, vl);
  vfloat32m4_t qf = __riscv_vreinterpret_v_i32m4_f32m4(qq);
  u = __riscv_vfmul_vv_f32m4(u, qf, vl);
  return u;
}

void xnn_f32_raddstoreexpminusmax_ukernel__rvv_rr2_p6_u4v(
    size_t batch,
    const float* input,
    const float* max,
    float* output,
    float* sum,
    const union xnn_f32_expminus_params params[restrict XNN_MIN_ELEMENTS(1)])
{
  assert(batch != 0);
  assert(batch % sizeof(float) == 0);
  assert(input != NULL);
  assert(max != NULL);
  assert(output != NULL);
  assert(sum != NULL);

  size_t n = batch >> 2;
  size_t avl = n;
  size_t vl = __riscv_vsetvl_e32m4(n);

  vfloat32m4_t vsum = __riscv_vfmv_v_f_f32m4(0.0f, vl);
  do {
    vl = __riscv_vsetvl_e32m4(avl);
    avl -= vl;
    vfloat32m4_t vx = __riscv_vle32_v_f32m4(input, vl);
    vx = __riscv_vfsub_vf_f32m4(vx, *max, vl);
    input += vl;
    vfloat32m4_t vexp = softexp_f32m4(vx, vl, params);
    __riscv_vse32_v_f32m4(output, vexp, vl);
    output += vl;
    vsum = __riscv_vfadd_vv_f32m4_tu(vsum, vsum, vexp, vl);
  } while(avl > 0);

  vfloat32m1_t v0 = __riscv_vfmv_s_f_f32m1(0.0f, 1);
  *sum = __riscv_vfmv_f_s_f32m1_f32(__riscv_vfredusum_vs_f32m4_f32m1(vsum, v0, n));
}

void xnn_f32_rmax_ukernel__rvv_u8v(
    size_t batch,
    const float* input,
    float* output,
    const union xnn_f32_default_params params[restrict XNN_MIN_ELEMENTS(1)])
{
  assert(batch != 0);
  assert(batch % sizeof(float) == 0);
  assert(input != NULL);
  assert(output != NULL);

  size_t N = batch >> 2;
  size_t avl;
  size_t vl = __riscv_vsetvl_e32m8(N);

  vfloat32m8_t t0 = __riscv_vle32_v_f32m8(input, vl);
  input += vl;

  for (avl = N - vl; avl; avl -= vl, input += vl) {
    vl = __riscv_vsetvl_e32m8(avl);
    vfloat32m8_t vec = __riscv_vle32_v_f32m8(input, vl);
    t0 = __riscv_vfmax_vv_f32m8_tu(t0, t0, vec, vl);
  }

  vfloat32m1_t fmax = __riscv_vfmv_s_f_f32m1(-INFINITY, 1);
  output[0] = __riscv_vfmv_f_s_f32m1_f32(__riscv_vfredmax_vs_f32m8_f32m1(t0, fmax, N));
}

void xnn_f32_rminmax_ukernel__rvv_u8v(
    size_t batch,
    const float* input,
    float* output,
    const union xnn_f32_default_params params[restrict XNN_MIN_ELEMENTS(1)])
{
  assert(batch != 0);
  assert(batch % sizeof(float) == 0);
  assert(input != NULL);
  assert(output != NULL);

  size_t N = batch >> 2;
  size_t avl;
  size_t vl = __riscv_vsetvl_e32m8(N);

  vfloat32m8_t t0 = __riscv_vle32_v_f32m8(input, vl);
  input += vl;
  vfloat32m8_t t1 = __riscv_vmv_v_v_f32m8(t0, vl);

  for (avl = N - vl; avl; avl -= vl, input += vl) {
    vl = __riscv_vsetvl_e32m8(avl);
    vfloat32m8_t vec = __riscv_vle32_v_f32m8(input, vl);
    t0 = __riscv_vfmin_vv_f32m8_tu(t0, t0, vec, vl);
    t1 = __riscv_vfmax_vv_f32m8_tu(t1, t1, vec, vl);
  }

  vfloat32m1_t fmin = __riscv_vfmv_s_f_f32m1(INFINITY, 1);
  vfloat32m1_t fmax = __riscv_vfmv_s_f_f32m1(-INFINITY, 1);
  output[0] = __riscv_vfmv_f_s_f32m1_f32(__riscv_vfredmin_vs_f32m8_f32m1(t0, fmin, N));
  output[1] = __riscv_vfmv_f_s_f32m1_f32(__riscv_vfredmax_vs_f32m8_f32m1(t1, fmax, N));
}

void xnn_f32_rsum_ukernel__rvv_u1v(
    size_t batch,
    const float* input,
    float* output,
    const union xnn_f32_scale_params params[restrict XNN_MIN_ELEMENTS(1)])
{
  assert(batch != 0);
  assert(batch % sizeof(float) == 0);
  assert(input != NULL);
  assert(output != NULL);
  float out;

  batch >>= XNN_LOG2_SIZEOF_FLOAT;
  vfloat32m1_t acc_f32v = __riscv_vfmv_s_f_f32m1(0.f, __riscv_vsetvl_e32m1(batch));
  size_t n = __riscv_vsetvl_e32m1(batch);
  vfloat32m1_t sum0_f32v = __riscv_vfmv_s_f_f32m1(0.f, n);
  vfloat32m1_t sum1_f32v = __riscv_vfmv_s_f_f32m1(0.f, n);
  for (; batch >= n * 8; batch -= n * 8) {
    vfloat32m1_t in0_f32v = __riscv_vle32_v_f32m1(input, n); input += n;
    vfloat32m1_t in1_f32v = __riscv_vle32_v_f32m1(input, n); input += n;
    vfloat32m1_t in2_f32v = __riscv_vle32_v_f32m1(input, n); input += n;
    vfloat32m1_t in3_f32v = __riscv_vle32_v_f32m1(input, n); input += n;
    vfloat32m1_t in4_f32v = __riscv_vle32_v_f32m1(input, n); input += n;
    vfloat32m1_t in5_f32v = __riscv_vle32_v_f32m1(input, n); input += n;
    vfloat32m1_t in6_f32v = __riscv_vle32_v_f32m1(input, n); input += n;
    vfloat32m1_t in7_f32v = __riscv_vle32_v_f32m1(input, n); input += n;
    vfloat32m1_t sum01_f32v = __riscv_vfadd_vv_f32m1(in0_f32v, in1_f32v, n);
    vfloat32m1_t sum23_f32v = __riscv_vfadd_vv_f32m1(in2_f32v, in3_f32v, n);
    vfloat32m1_t sum45_f32v = __riscv_vfadd_vv_f32m1(in4_f32v, in5_f32v, n);
    vfloat32m1_t sum67_f32v = __riscv_vfadd_vv_f32m1(in6_f32v, in7_f32v, n);
    vfloat32m1_t sum0123_f32v = __riscv_vfadd_vv_f32m1(sum01_f32v, sum23_f32v, n);
    vfloat32m1_t sum4567_f32v = __riscv_vfadd_vv_f32m1(sum45_f32v, sum67_f32v, n);
    sum0_f32v = __riscv_vfadd_vv_f32m1(sum0_f32v, sum0123_f32v, n);
    sum1_f32v = __riscv_vfadd_vv_f32m1(sum1_f32v, sum4567_f32v, n);
  }
  for (; batch >= n * 4; batch -= n * 4) {
    vfloat32m1_t in0_f32v = __riscv_vle32_v_f32m1(input, n); input += n;
    vfloat32m1_t in1_f32v = __riscv_vle32_v_f32m1(input, n); input += n;
    vfloat32m1_t in2_f32v = __riscv_vle32_v_f32m1(input, n); input += n;
    vfloat32m1_t in3_f32v = __riscv_vle32_v_f32m1(input, n); input += n;
    vfloat32m1_t sum01_f32v = __riscv_vfadd_vv_f32m1(in0_f32v, in1_f32v, n);
    vfloat32m1_t sum23_f32v = __riscv_vfadd_vv_f32m1(in2_f32v, in3_f32v, n);
    sum0_f32v = __riscv_vfadd_vv_f32m1(sum0_f32v, sum01_f32v, n);
    sum1_f32v = __riscv_vfadd_vv_f32m1(sum1_f32v, sum23_f32v, n);
  }
  vfloat32m1_t sum_f32v = __riscv_vfadd_vv_f32m1(sum0_f32v, sum1_f32v, n);
  for (; batch > 0;) {
    size_t n1 = __riscv_vsetvl_e32m1(batch);
    vfloat32m1_t in_f32v = __riscv_vle32_v_f32m1(input, n1); input += n1;
    sum_f32v = __riscv_vfadd_vv_f32m1_tu(sum_f32v, sum_f32v, in_f32v, n1);
    batch -= n1;
  }
  acc_f32v = __riscv_vfredosum_vs_f32m1_f32m1(sum_f32v, acc_f32v, n);
  vfloat32m1_t out_f32v = __riscv_vfmul_vf_f32m1(acc_f32v, params->scalar.scale, 1);
  __riscv_vse32_v_f32m1(&out, out_f32v, 1);
  *output += out;
}

void xnn_f32_vadd_minmax_ukernel__rvv_u8v(
    size_t batch,
    const float* input_a,
    const float* input_b,
    float* output,
    const union xnn_f32_minmax_params params[restrict XNN_MIN_ELEMENTS(1)])
{
  assert(batch != 0);
  assert(batch % sizeof(float) == 0);
  assert(input_a != NULL);
  assert(input_b != NULL);
  assert(output != NULL);

  const float output_min = params->scalar.min;
  const float output_max = params->scalar.max;
  size_t n = batch >> 2;

  do {
    size_t vl = __riscv_vsetvl_e32m8(n);
    n -= vl;
    vfloat32m8_t va = __riscv_vle32_v_f32m8(input_a, vl);
    input_a += vl;
    vfloat32m8_t vb = __riscv_vle32_v_f32m8(input_b, vl);
    input_b += vl;
    vfloat32m8_t vacc = __riscv_vfadd_vv_f32m8(va, vb, vl);
    vacc = __riscv_vfmax_vf_f32m8(vacc, output_min, vl);
    vacc = __riscv_vfmin_vf_f32m8(vacc, output_max, vl);
    __riscv_vse32_v_f32m8(output, vacc, vl);
    output += vl;
  } while (n > 0);
}

void xnn_f32_vaddc_minmax_ukernel__rvv_u8v(
    size_t batch,
    const float* input_a,
    const float* input_b,
    float* output,
    const union xnn_f32_minmax_params params[restrict XNN_MIN_ELEMENTS(1)])
{
  assert(batch != 0);
  assert(batch % sizeof(float) == 0);
  assert(input_a != NULL);
  assert(input_b != NULL);
  assert(output != NULL);

  const float output_min = params->scalar.min;
  const float output_max = params->scalar.max;
  const float b = *input_b;
  size_t n = batch >> 2;

  do {
    size_t vl = __riscv_vsetvl_e32m8(n);
    n -= vl;
    vfloat32m8_t va = __riscv_vle32_v_f32m8(input_a, vl);
    input_a += vl;
    vfloat32m8_t vacc = __riscv_vfadd_vf_f32m8(va, b, vl);
    vacc = __riscv_vfmax_vf_f32m8(vacc, output_min, vl);
    vacc = __riscv_vfmin_vf_f32m8(vacc, output_max, vl);
    __riscv_vse32_v_f32m8(output, vacc, vl);
    output += vl;
  } while (n > 0);
}

void xnn_f32_vdiv_minmax_ukernel__rvv_u8v(
    size_t batch,
    const float* input_a,
    const float* input_b,
    float* output,
    const union xnn_f32_minmax_params params[restrict XNN_MIN_ELEMENTS(1)])
{
  assert(batch != 0);
  assert(batch % sizeof(float) == 0);
  assert(input_a != NULL);
  assert(input_b != NULL);
  assert(output != NULL);

  const float output_min = params->scalar.min;
  const float output_max = params->scalar.max;
  size_t n = batch >> 2;

  do {
    size_t vl = __riscv_vsetvl_e32m8(n);
    n -= vl;
    vfloat32m8_t va = __riscv_vle32_v_f32m8(input_a, vl);
    input_a += vl;
    vfloat32m8_t vb = __riscv_vle32_v_f32m8(input_b, vl);
    input_b += vl;
    vfloat32m8_t vacc = __riscv_vfdiv_vv_f32m8(va, vb, vl);
    vacc = __riscv_vfmax_vf_f32m8(vacc, output_min, vl);
    vacc = __riscv_vfmin_vf_f32m8(vacc, output_max, vl);
    __riscv_vse32_v_f32m8(output, vacc, vl);
    output += vl;
  } while (n > 0);
}

void xnn_f32_vdivc_minmax_ukernel__rvv_u8v(
    size_t batch,
    const float* input_a,
    const float* input_b,
    float* output,
    const union xnn_f32_minmax_params params[restrict XNN_MIN_ELEMENTS(1)])
{
  assert(batch != 0);
  assert(batch % sizeof(float) == 0);
  assert(input_a != NULL);
  assert(input_b != NULL);
  assert(output != NULL);

  const float output_min = params->scalar.min;
  const float output_max = params->scalar.max;
  const float b = *input_b;
  size_t n = batch >> 2;

  do {
    size_t vl = __riscv_vsetvl_e32m8(n);
    n -= vl;
    vfloat32m8_t va = __riscv_vle32_v_f32m8(input_a, vl);
    input_a += vl;
    vfloat32m8_t vacc = __riscv_vfdiv_vf_f32m8(va, b, vl);
    vacc = __riscv_vfmax_vf_f32m8(vacc, output_min, vl);
    vacc = __riscv_vfmin_vf_f32m8(vacc, output_max, vl);
    __riscv_vse32_v_f32m8(output, vacc, vl);
    output += vl;
  } while (n > 0);
}

void xnn_f32_vmax_ukernel__rvv_u8v(
    size_t batch,
    const float* input_a,
    const float* input_b,
    float* output,
    const union xnn_f32_default_params params[restrict XNN_MIN_ELEMENTS(1)])
{
  assert(batch != 0);
  assert(batch % sizeof(float) == 0);
  assert(input_a != NULL);
  assert(input_b != NULL);
  assert(output != NULL);

  size_t n = batch >> 2;

  do {
    size_t vl = __riscv_vsetvl_e32m8(n);
    n -= vl;
    vfloat32m8_t va = __riscv_vle32_v_f32m8(input_a, vl);
    input_a += vl;
    vfloat32m8_t vb = __riscv_vle32_v_f32m8(input_b, vl);
    input_b += vl;
    vfloat32m8_t vacc = __riscv_vfmax_vv_f32m8(va, vb, vl);
    __riscv_vse32_v_f32m8(output, vacc, vl);
    output += vl;
  } while (n > 0);
}

void xnn_f32_vmaxc_ukernel__rvv_u8v(
    size_t batch,
    const float* input_a,
    const float* input_b,
    float* output,
    const union xnn_f32_default_params params[restrict XNN_MIN_ELEMENTS(1)])
{
  assert(batch != 0);
  assert(batch % sizeof(float) == 0);
  assert(input_a != NULL);
  assert(input_b != NULL);
  assert(output != NULL);

  const float b = *input_b;
  size_t n = batch >> 2;

  do {
    size_t vl = __riscv_vsetvl_e32m8(n);
    n -= vl;
    vfloat32m8_t va = __riscv_vle32_v_f32m8(input_a, vl);
    input_a += vl;
    vfloat32m8_t vacc = __riscv_vfmax_vf_f32m8(va, b, vl);
    __riscv_vse32_v_f32m8(output, vacc, vl);
    output += vl;
  } while (n > 0);
}

void xnn_f32_vmin_ukernel__rvv_u8v(
    size_t batch,
    const float* input_a,
    const float* input_b,
    float* output,
    const union xnn_f32_default_params params[restrict XNN_MIN_ELEMENTS(1)])
{
  assert(batch != 0);
  assert(batch % sizeof(float) == 0);
  assert(input_a != NULL);
  assert(input_b != NULL);
  assert(output != NULL);

  size_t n = batch >> 2;

  do {
    size_t vl = __riscv_vsetvl_e32m8(n);
    n -= vl;
    vfloat32m8_t va = __riscv_vle32_v_f32m8(input_a, vl);
    input_a += vl;
    vfloat32m8_t vb = __riscv_vle32_v_f32m8(input_b, vl);
    input_b += vl;
    vfloat32m8_t vacc = __riscv_vfmin_vv_f32m8(va, vb, vl);
    __riscv_vse32_v_f32m8(output, vacc, vl);
    output += vl;
  } while (n > 0);
}

void xnn_f32_vminc_ukernel__rvv_u8v(
    size_t batch,
    const float* input_a,
    const float* input_b,
    float* output,
    const union xnn_f32_default_params params[restrict XNN_MIN_ELEMENTS(1)])
{
  assert(batch != 0);
  assert(batch % sizeof(float) == 0);
  assert(input_a != NULL);
  assert(input_b != NULL);
  assert(output != NULL);

  const float b = *input_b;
  size_t n = batch >> 2;

  do {
    size_t vl = __riscv_vsetvl_e32m8(n);
    n -= vl;
    vfloat32m8_t va = __riscv_vle32_v_f32m8(input_a, vl);
    input_a += vl;
    vfloat32m8_t vacc = __riscv_vfmin_vf_f32m8(va, b, vl);
    __riscv_vse32_v_f32m8(output, vacc, vl);
    output += vl;
  } while (n > 0);
}

void xnn_f32_vmul_minmax_ukernel__rvv_u8v(
    size_t batch,
    const float* input_a,
    const float* input_b,
    float* output,
    const union xnn_f32_minmax_params params[restrict XNN_MIN_ELEMENTS(1)])
{
  assert(batch != 0);
  assert(batch % sizeof(float) == 0);
  assert(input_a != NULL);
  assert(input_b != NULL);
  assert(output != NULL);

  const float output_min = params->scalar.min;
  const float output_max = params->scalar.max;
  size_t n = batch >> 2;

  do {
    size_t vl = __riscv_vsetvl_e32m8(n);
    n -= vl;
    vfloat32m8_t va = __riscv_vle32_v_f32m8(input_a, vl);
    input_a += vl;
    vfloat32m8_t vb = __riscv_vle32_v_f32m8(input_b, vl);
    input_b += vl;
    vfloat32m8_t vacc = __riscv_vfmul_vv_f32m8(va, vb, vl);
    vacc = __riscv_vfmax_vf_f32m8(vacc, output_min, vl);
    vacc = __riscv_vfmin_vf_f32m8(vacc, output_max, vl);
    __riscv_vse32_v_f32m8(output, vacc, vl);
    output += vl;
  } while (n > 0);
}

void xnn_f32_vmulc_minmax_ukernel__rvv_u8v(
    size_t batch,
    const float* input_a,
    const float* input_b,
    float* output,
    const union xnn_f32_minmax_params params[restrict XNN_MIN_ELEMENTS(1)])
{
  assert(batch != 0);
  assert(batch % sizeof(float) == 0);
  assert(input_a != NULL);
  assert(input_b != NULL);
  assert(output != NULL);

  const float output_min = params->scalar.min;
  const float output_max = params->scalar.max;
  const float b = *input_b;
  size_t n = batch >> 2;

  do {
    size_t vl = __riscv_vsetvl_e32m8(n);
    n -= vl;
    vfloat32m8_t va = __riscv_vle32_v_f32m8(input_a, vl);
    input_a += vl;
    vfloat32m8_t vacc = __riscv_vfmul_vf_f32m8(va, b, vl);
    vacc = __riscv_vfmax_vf_f32m8(vacc, output_min, vl);
    vacc = __riscv_vfmin_vf_f32m8(vacc, output_max, vl);
    __riscv_vse32_v_f32m8(output, vacc, vl);
    output += vl;
  } while (n > 0);
}

void xnn_f32_vrdivc_minmax_ukernel__rvv_u8v(
    size_t batch,
    const float* input_a,
    const float* input_b,
    float* output,
    const union xnn_f32_minmax_params params[restrict XNN_MIN_ELEMENTS(1)])
{
  assert(batch != 0);
  assert(batch % sizeof(float) == 0);
  assert(input_a != NULL);
  assert(input_b != NULL);
  assert(output != NULL);

  const float output_min = params->scalar.min;
  const float output_max = params->scalar.max;
  const float b = *input_b;
  size_t n = batch >> 2;

  do {
    size_t vl = __riscv_vsetvl_e32m8(n);
    n -= vl;
    vfloat32m8_t va = __riscv_vle32_v_f32m8(input_a, vl);
    input_a += vl;
    vfloat32m8_t vacc = __riscv_vfrdiv_vf_f32m8(va, b, vl);
    vacc = __riscv_vfmax_vf_f32m8(vacc, output_min, vl);
    vacc = __riscv_vfmin_vf_f32m8(vacc, output_max, vl);
    __riscv_vse32_v_f32m8(output, vacc, vl);
    output += vl;
  } while (n > 0);
}

void xnn_f32_vrsubc_minmax_ukernel__rvv_u8v(
    size_t batch,
    const float* input_a,
    const float* input_b,
    float* output,
    const union xnn_f32_minmax_params params[restrict XNN_MIN_ELEMENTS(1)])
{
  assert(batch != 0);
  assert(batch % sizeof(float) == 0);
  assert(input_a != NULL);
  assert(input_b != NULL);
  assert(output != NULL);

  const float output_min = params->scalar.min;
  const float output_max = params->scalar.max;
  const float b = *input_b;
  size_t n = batch >> 2;

  do {
    size_t vl = __riscv_vsetvl_e32m8(n);
    n -= vl;
    vfloat32m8_t va = __riscv_vle32_v_f32m8(input_a, vl);
    input_a += vl;
    vfloat32m8_t vacc = __riscv_vfrsub_vf_f32m8(va, b, vl);
    vacc = __riscv_vfmax_vf_f32m8(vacc, output_min, vl);
    vacc = __riscv_vfmin_vf_f32m8(vacc, output_max, vl);
    __riscv_vse32_v_f32m8(output, vacc, vl);
    output += vl;
  } while (n > 0);
}

void xnn_f32_vsqrdiff_ukernel__rvv_u8v(
    size_t batch,
    const float* input_a,
    const float* input_b,
    float* output,
    const union xnn_f32_default_params params[restrict XNN_MIN_ELEMENTS(1)])
{
  assert(batch != 0);
  assert(batch % sizeof(float) == 0);
  assert(input_a != NULL);
  assert(input_b != NULL);
  assert(output != NULL);

  size_t n = batch >> 2;

  do {
    size_t vl = __riscv_vsetvl_e32m8(n);
    n -= vl;
    vfloat32m8_t va = __riscv_vle32_v_f32m8(input_a, vl);
    input_a += vl;
    vfloat32m8_t vb = __riscv_vle32_v_f32m8(input_b, vl);
    input_b += vl;
    vfloat32m8_t vacc = __riscv_vfsub_vv_f32m8(va, vb, vl);
    vacc = __riscv_vfmul_vv_f32m8(vacc, vacc, vl);
    __riscv_vse32_v_f32m8(output, vacc, vl);
    output += vl;
  } while (n > 0);
}

void xnn_f32_vsqrdiffc_ukernel__rvv_u8v(
    size_t batch,
    const float* input_a,
    const float* input_b,
    float* output,
    const union xnn_f32_default_params params[restrict XNN_MIN_ELEMENTS(1)])
{
  assert(batch != 0);
  assert(batch % sizeof(float) == 0);
  assert(input_a != NULL);
  assert(input_b != NULL);
  assert(output != NULL);

  const float b = *input_b;
  size_t n = batch >> 2;

  do {
    size_t vl = __riscv_vsetvl_e32m8(n);
    n -= vl;
    vfloat32m8_t va = __riscv_vle32_v_f32m8(input_a, vl);
    input_a += vl;
    vfloat32m8_t vacc = __riscv_vfsub_vf_f32m8(va, b, vl);
    vacc = __riscv_vfmul_vv_f32m8(vacc, vacc, vl);
    __riscv_vse32_v_f32m8(output, vacc, vl);
    output += vl;
  } while (n > 0);
}

void xnn_f32_vsub_minmax_ukernel__rvv_u8v(
    size_t batch,
    const float* input_a,
    const float* input_b,
    float* output,
    const union xnn_f32_minmax_params params[restrict XNN_MIN_ELEMENTS(1)])
{
  assert(batch != 0);
  assert(batch % sizeof(float) == 0);
  assert(input_a != NULL);
  assert(input_b != NULL);
  assert(output != NULL);

  const float output_min = params->scalar.min;
  const float output_max = params->scalar.max;
  size_t n = batch >> 2;

  do {
    size_t vl = __riscv_vsetvl_e32m8(n);
    n -= vl;
    vfloat32m8_t va = __riscv_vle32_v_f32m8(input_a, vl);
    input_a += vl;
    vfloat32m8_t vb = __riscv_vle32_v_f32m8(input_b, vl);
    input_b += vl;
    vfloat32m8_t vacc = __riscv_vfsub_vv_f32m8(va, vb, vl);
    vacc = __riscv_vfmax_vf_f32m8(vacc, output_min, vl);
    vacc = __riscv_vfmin_vf_f32m8(vacc, output_max, vl);
    __riscv_vse32_v_f32m8(output, vacc, vl);
    output += vl;
  } while (n > 0);
}

void xnn_f32_vsubc_minmax_ukernel__rvv_u8v(
    size_t batch,
    const float* input_a,
    const float* input_b,
    float* output,
    const union xnn_f32_minmax_params params[restrict XNN_MIN_ELEMENTS(1)])
{
  assert(batch != 0);
  assert(batch % sizeof(float) == 0);
  assert(input_a != NULL);
  assert(input_b != NULL);
  assert(output != NULL);

  const float output_min = params->scalar.min;
  const float output_max = params->scalar.max;
  const float b = *input_b;
  size_t n = batch >> 2;

  do {
    size_t vl = __riscv_vsetvl_e32m8(n);
    n -= vl;
    vfloat32m8_t va = __riscv_vle32_v_f32m8(input_a, vl);
    input_a += vl;
    vfloat32m8_t vacc = __riscv_vfsub_vf_f32m8(va, b, vl);
    vacc = __riscv_vfmax_vf_f32m8(vacc, output_min, vl);
    vacc = __riscv_vfmin_vf_f32m8(vacc, output_max, vl);
    __riscv_vse32_v_f32m8(output, vacc, vl);
    output += vl;
  } while (n > 0);
}

void xnn_qs8_vmul_minmax_fp32_ukernel__rvv_u2v(
    size_t batch,
    const int8_t* input_a,
    const int8_t* input_b,
    int8_t* output,
    const union xnn_qs8_mul_minmax_params params[restrict XNN_MIN_ELEMENTS(1)])
{
  assert(batch != 0);
  assert(batch % sizeof(int8_t) == 0);
  assert(input_a != NULL);
  assert(input_b != NULL);
  assert(output != NULL);

  const int32_t a_zero_point = params->fp32_scalar.a_zero_point;
  const int32_t b_zero_point = params->fp32_scalar.b_zero_point;
  const float scale = params->fp32_scalar.scale;
  const float output_min_less_zero_point = params->fp32_scalar.output_min_less_zero_point;
  const float output_max_less_zero_point = params->fp32_scalar.output_max_less_zero_point;
  const float magic_bias = params->fp32_scalar.magic_bias;
  const int32_t magic_bias_less_output_zero_point = params->fp32_scalar.magic_bias_less_output_zero_point;

  do {
    const size_t n = __riscv_vsetvl_e8m2(batch);

    vint8m2_t in_a_i8v = __riscv_vle8_v_i8m2(input_a, n); input_a += n;
    vint8m2_t in_b_i8v = __riscv_vle8_v_i8m2(input_b, n); input_b += n;
    vint16m4_t a_i16v = __riscv_vwsub_vx_i16m4(in_a_i8v, a_zero_point, n);
    vint16m4_t b_i16v = __riscv_vwsub_vx_i16m4(in_b_i8v, b_zero_point, n);

    vint32m8_t acc_i32v = __riscv_vwmul_vv_i32m8(a_i16v, b_i16v, n);
    vfloat32m8_t acc_f32v = __riscv_vfcvt_f_x_v_f32m8(acc_i32v, n);
    acc_f32v = __riscv_vfmul_vf_f32m8(acc_f32v, scale, n);
    acc_f32v = __riscv_vfmin_vf_f32m8(__riscv_vfmax_vf_f32m8(acc_f32v, output_min_less_zero_point, n), output_max_less_zero_point, n);
    acc_f32v = __riscv_vfadd_vf_f32m8(acc_f32v, magic_bias, n);

    vint32m8_t out_i32v = __riscv_vfcvt_x_f_v_i32m8(acc_f32v, n);
    out_i32v = __riscv_vsub_vx_i32m8(out_i32v, magic_bias_less_output_zero_point, n);
    vint16m4_t out_i16v = __riscv_vncvt_x_x_w_i16m4(out_i32v, n);
    vint8m2_t out_i8v = __riscv_vncvt_x_x_w_i8m2(out_i16v, n);
    __riscv_vse8_v_i8m2(output, out_i8v, n); output += n;

    batch -= n;
  } while (batch != 0);
}

void xnn_qs8_vmulc_minmax_fp32_ukernel__rvv_u2v(
    size_t batch,
    const int8_t* input_a,
    const int8_t* input_b,
    int8_t* output,
    const union xnn_qs8_mul_minmax_params params[restrict XNN_MIN_ELEMENTS(1)])
{
  assert(batch != 0);
  assert(batch % sizeof(int8_t) == 0);
  assert(input_a != NULL);
  assert(input_b != NULL);
  assert(output != NULL);

  const int32_t a_zero_point = params->fp32_scalar.a_zero_point;
  const float scale = params->fp32_scalar.scale;
  const float output_min_less_zero_point = params->fp32_scalar.output_min_less_zero_point;
  const float output_max_less_zero_point = params->fp32_scalar.output_max_less_zero_point;
  const float magic_bias = params->fp32_scalar.magic_bias;
  const int32_t magic_bias_less_output_zero_point = params->fp32_scalar.magic_bias_less_output_zero_point;
  const int32_t vb = (int32_t) *input_b - params->fp32_scalar.b_zero_point;

  do {
    const size_t n = __riscv_vsetvl_e8m2(batch);

    vint8m2_t in_a_i8v = __riscv_vle8_v_i8m2(input_a, n); input_a += n;
    vint16m4_t a_i16v = __riscv_vwsub_vx_i16m4(in_a_i8v, a_zero_point, n);

    vint32m8_t acc_i32v = __riscv_vwmul_vx_i32m8(a_i16v, vb, n);
    vfloat32m8_t acc_f32v = __riscv_vfcvt_f_x_v_f32m8(acc_i32v, n);
    acc_f32v = __riscv_vfmul_vf_f32m8(acc_f32v, scale, n);
    acc_f32v = __riscv_vfmin_vf_f32m8(__riscv_vfmax_vf_f32m8(acc_f32v, output_min_less_zero_point, n), output_max_less_zero_point, n);
    acc_f32v = __riscv_vfadd_vf_f32m8(acc_f32v, magic_bias, n);

    vint32m8_t out_i32v = __riscv_vfcvt_x_f_v_i32m8(acc_f32v, n);
    out_i32v = __riscv_vsub_vx_i32m8(out_i32v, magic_bias_less_output_zero_point, n);
    vint16m4_t out_i16v = __riscv_vncvt_x_x_w_i16m4(out_i32v, n);
    vint8m2_t out_i8v = __riscv_vncvt_x_x_w_i8m2(out_i16v, n);
    __riscv_vse8_v_i8m2(output, out_i8v, n); output += n;

    batch -= n;
  } while (batch != 0);
}

void xnn_qu8_vmul_minmax_fp32_ukernel__rvv_u2v(
    size_t batch,
    const uint8_t* input_a,
    const uint8_t* input_b,
    uint8_t* output,
    const union xnn_qu8_mul_minmax_params params[restrict XNN_MIN_ELEMENTS(1)])
{
  assert(batch != 0);
  assert(batch % sizeof(uint8_t) == 0);
  assert(input_a != NULL);
  assert(input_b != NULL);
  assert(output != NULL);

  const int32_t a_zero_point = params->fp32_scalar.a_zero_point;
  const int32_t b_zero_point = params->fp32_scalar.b_zero_point;
  const float scale = params->fp32_scalar.scale;
  const float output_min_less_zero_point = params->fp32_scalar.output_min_less_zero_point;
  const float output_max_less_zero_point = params->fp32_scalar.output_max_less_zero_point;
  const float magic_bias = params->fp32_scalar.magic_bias;
  const int32_t magic_bias_less_output_zero_point = params->fp32_scalar.magic_bias_less_output_zero_point;

  do {
    const size_t n = __riscv_vsetvl_e8m2(batch);

    vuint8m2_t in_a_u8v = __riscv_vle8_v_u8m2(input_a, n); input_a += n;
    vuint8m2_t in_b_u8v = __riscv_vle8_v_u8m2(input_b, n); input_b += n;
    vuint16m4_t a_u16v = __riscv_vwsubu_vx_u16m4(in_a_u8v, a_zero_point, n);
    vuint16m4_t b_u16v = __riscv_vwsubu_vx_u16m4(in_b_u8v, b_zero_point, n);
    vint16m4_t a_i16v = __riscv_vreinterpret_v_u16m4_i16m4(a_u16v);
    vint16m4_t b_i16v = __riscv_vreinterpret_v_u16m4_i16m4(b_u16v);

    vint32m8_t acc_i32v = __riscv_vwmul_vv_i32m8(a_i16v, b_i16v, n);
    vfloat32m8_t acc_f32v = __riscv_vfcvt_f_x_v_f32m8(acc_i32v, n);
    acc_f32v = __riscv_vfmul_vf_f32m8(acc_f32v, scale, n);
    acc_f32v = __riscv_vfmin_vf_f32m8(__riscv_vfmax_vf_f32m8(acc_f32v, output_min_less_zero_point, n), output_max_less_zero_point, n);
    acc_f32v = __riscv_vfadd_vf_f32m8(acc_f32v, magic_bias, n);

    vuint32m8_t out_u32v = __riscv_vfcvt_xu_f_v_u32m8(acc_f32v, n);
    out_u32v = __riscv_vsub_vx_u32m8(out_u32v, magic_bias_less_output_zero_point, n);
    vuint16m4_t out_u16v = __riscv_vncvt_x_x_w_u16m4(out_u32v, n);
    vuint8m2_t out_u8v = __riscv_vncvt_x_x_w_u8m2(out_u16v, n);
    __riscv_vse8_v_u8m2(output, out_u8v, n); output += n;

    batch -= n;
  } while (batch != 0);
}

void xnn_qu8_vmulc_minmax_fp32_ukernel__rvv_u2v(
    size_t batch,
    const uint8_t* input_a,
    const uint8_t* input_b,
    uint8_t* output,
    const union xnn_qu8_mul_minmax_params params[restrict XNN_MIN_ELEMENTS(1)])
{
  assert(batch != 0);
  assert(batch % sizeof(uint8_t) == 0);
  assert(input_a != NULL);
  assert(input_b != NULL);
  assert(output != NULL);

  const int32_t a_zero_point = params->fp32_scalar.a_zero_point;
  const float scale = params->fp32_scalar.scale;
  const float output_min_less_zero_point = params->fp32_scalar.output_min_less_zero_point;
  const float output_max_less_zero_point = params->fp32_scalar.output_max_less_zero_point;
  const float magic_bias = params->fp32_scalar.magic_bias;
  const int32_t magic_bias_less_output_zero_point = params->fp32_scalar.magic_bias_less_output_zero_point;
  const int32_t vb = (int32_t) *input_b - params->fp32_scalar.b_zero_point;

  do {
    const size_t n = __riscv_vsetvl_e8m2(batch);

    vuint8m2_t in_a_u8v = __riscv_vle8_v_u8m2(input_a, n); input_a += n;
    vuint16m4_t a_u16v = __riscv_vwsubu_vx_u16m4(in_a_u8v, a_zero_point, n);
    vint16m4_t a_i16v = __riscv_vreinterpret_v_u16m4_i16m4(a_u16v);

    vint32m8_t acc_i32v = __riscv_vwmul_vx_i32m8(a_i16v, vb, n);
    vfloat32m8_t acc_f32v = __riscv_vfcvt_f_x_v_f32m8(acc_i32v, n);
    acc_f32v = __riscv_vfmul_vf_f32m8(acc_f32v, scale, n);
    acc_f32v = __riscv_vfmin_vf_f32m8(__riscv_vfmax_vf_f32m8(acc_f32v, output_min_less_zero_point, n), output_max_less_zero_point, n);
    acc_f32v = __riscv_vfadd_vf_f32m8(acc_f32v, magic_bias, n);

    vuint32m8_t out_u32v = __riscv_vfcvt_xu_f_v_u32m8(acc_f32v, n);
    out_u32v = __riscv_vsub_vx_u32m8(out_u32v, magic_bias_less_output_zero_point, n);
    vuint16m4_t out_u16v = __riscv_vncvt_x_x_w_u16m4(out_u32v, n);
    vuint8m2_t out_u8v = __riscv_vncvt_x_x_w_u8m2(out_u16v, n);
    __riscv_vse8_v_u8m2(output, out_u8v, n); output += n;

    batch -= n;
  } while (batch != 0);
}

void xnn_x32_transposec_ukernel__16x8_rvv(
  const uint32_t* input,
  uint32_t* output,
  size_t input_stride,
  size_t output_stride,
  size_t block_width,
  size_t block_height,
  const union xnn_x32_transpose_params params[restrict XNN_MIN_ELEMENTS(1)]) XNN_OOB_READS
{
  assert(block_width == 1 || output_stride >= block_height * sizeof(uint32_t));
  assert(block_height == 1 || input_stride >= block_width * sizeof(uint32_t));

  const size_t tile_height = 16;
  const size_t tile_width = 8;
  const size_t tile_hbytes = tile_height * sizeof(uint32_t);
  const size_t tile_wbytes = tile_width * sizeof(uint32_t);
  const size_t input_reset = tile_wbytes - round_down_po2(block_height, tile_height) * input_stride;
  const size_t input_offset = tile_height * input_stride;
  const size_t output_reset = tile_width * output_stride - round_down_po2(block_height, 2) * sizeof(uint32_t);

  const uint32_t* i0 = input;

  uint32_t* o0 = (uint32_t*) output;
  uint32_t* o1 = (uint32_t*) ((uintptr_t) o0 + output_stride);
  uint32_t* o2 = (uint32_t*) ((uintptr_t) o1 + output_stride);
  uint32_t* o3 = (uint32_t*) ((uintptr_t) o2 + output_stride);
  uint32_t* o4 = (uint32_t*) ((uintptr_t) o3 + output_stride);
  uint32_t* o5 = (uint32_t*) ((uintptr_t) o4 + output_stride);
  uint32_t* o6 = (uint32_t*) ((uintptr_t) o5 + output_stride);
  uint32_t* o7 = (uint32_t*) ((uintptr_t) o6 + output_stride);

  do {
    size_t bh = block_height;
    size_t vl = __riscv_vsetvl_e32m1(tile_height);
    for (; bh >= 16; bh -= 16) {
      if (block_width >= tile_width) {
        vuint32m1x8_t tuple = __riscv_vlsseg8e32_v_u32m1x8(i0, input_stride, vl);

        vuint32m1_t v_d0 = __riscv_vget_v_u32m1x8_u32m1(tuple, 0);
        __riscv_vse32_v_u32m1(o0, v_d0, vl);
        vuint32m1_t v_d1 = __riscv_vget_v_u32m1x8_u32m1(tuple, 1);
        __riscv_vse32_v_u32m1(o1, v_d1, vl);
        vuint32m1_t v_d2 = __riscv_vget_v_u32m1x8_u32m1(tuple, 2);
        __riscv_vse32_v_u32m1(o2, v_d2, vl);
        vuint32m1_t v_d3 = __riscv_vget_v_u32m1x8_u32m1(tuple, 3);
        __riscv_vse32_v_u32m1(o3, v_d3, vl);
        vuint32m1_t v_d4 = __riscv_vget_v_u32m1x8_u32m1(tuple, 4);
        __riscv_vse32_v_u32m1(o4, v_d4, vl);
        vuint32m1_t v_d5 = __riscv_vget_v_u32m1x8_u32m1(tuple, 5);
        __riscv_vse32_v_u32m1(o5, v_d5, vl);
        vuint32m1_t v_d6 = __riscv_vget_v_u32m1x8_u32m1(tuple, 6);
        __riscv_vse32_v_u32m1(o6, v_d6, vl);
        vuint32m1_t v_d7 = __riscv_vget_v_u32m1x8_u32m1(tuple, 7);
        __riscv_vse32_v_u32m1(o7, v_d7, vl);

      } else {
        switch (block_width) {
          case 7: {
            vuint32m1x7_t tuple = __riscv_vlsseg7e32_v_u32m1x7(i0, input_stride, vl);

            vuint32m1_t v_d0 = __riscv_vget_v_u32m1x7_u32m1(tuple, 0);
            __riscv_vse32_v_u32m1(o0, v_d0, vl);
            vuint32m1_t v_d1 = __riscv_vget_v_u32m1x7_u32m1(tuple, 1);
            __riscv_vse32_v_u32m1(o1, v_d1, vl);
            vuint32m1_t v_d2 = __riscv_vget_v_u32m1x7_u32m1(tuple, 2);
            __riscv_vse32_v_u32m1(o2, v_d2, vl);
            vuint32m1_t v_d3 = __riscv_vget_v_u32m1x7_u32m1(tuple, 3);
            __riscv_vse32_v_u32m1(o3, v_d3, vl);
            vuint32m1_t v_d4 = __riscv_vget_v_u32m1x7_u32m1(tuple, 4);
            __riscv_vse32_v_u32m1(o4, v_d4, vl);
            vuint32m1_t v_d5 = __riscv_vget_v_u32m1x7_u32m1(tuple, 5);
            __riscv_vse32_v_u32m1(o5, v_d5, vl);
            vuint32m1_t v_d6 = __riscv_vget_v_u32m1x7_u32m1(tuple, 6);
            __riscv_vse32_v_u32m1(o6, v_d6, vl);
            break;
          }

          case 6: {
            vuint32m1x6_t tuple = __riscv_vlsseg6e32_v_u32m1x6(i0, input_stride, vl);

            vuint32m1_t v_d0 = __riscv_vget_v_u32m1x6_u32m1(tuple, 0);
            __riscv_vse32_v_u32m1(o0, v_d0, vl);
            vuint32m1_t v_d1 = __riscv_vget_v_u32m1x6_u32m1(tuple, 1);
            __riscv_vse32_v_u32m1(o1, v_d1, vl);
            vuint32m1_t v_d2 = __riscv_vget_v_u32m1x6_u32m1(tuple, 2);
            __riscv_vse32_v_u32m1(o2, v_d2, vl);
            vuint32m1_t v_d3 = __riscv_vget_v_u32m1x6_u32m1(tuple, 3);
            __riscv_vse32_v_u32m1(o3, v_d3, vl);
            vuint32m1_t v_d4 = __riscv_vget_v_u32m1x6_u32m1(tuple, 4);
            __riscv_vse32_v_u32m1(o4, v_d4, vl);
            vuint32m1_t v_d5 = __riscv_vget_v_u32m1x6_u32m1(tuple, 5);
            __riscv_vse32_v_u32m1(o5, v_d5, vl);
            break;
          }

          case 5: {
            vuint32m1x5_t tuple = __riscv_vlsseg5e32_v_u32m1x5(i0, input_stride, vl);

            vuint32m1_t v_d0 = __riscv_vget_v_u32m1x5_u32m1(tuple, 0);
            __riscv_vse32_v_u32m1(o0, v_d0, vl);
            vuint32m1_t v_d1 = __riscv_vget_v_u32m1x5_u32m1(tuple, 1);
            __riscv_vse32_v_u32m1(o1, v_d1, vl);
            vuint32m1_t v_d2 = __riscv_vget_v_u32m1x5_u32m1(tuple, 2);
            __riscv_vse32_v_u32m1(o2, v_d2, vl);
            vuint32m1_t v_d3 = __riscv_vget_v_u32m1x5_u32m1(tuple, 3);
            __riscv_vse32_v_u32m1(o3, v_d3, vl);
            vuint32m1_t v_d4 = __riscv_vget_v_u32m1x5_u32m1(tuple, 4);
            __riscv_vse32_v_u32m1(o4, v_d4, vl);
            break;
          }

          case 4: {
            vuint32m1x4_t tuple = __riscv_vlsseg4e32_v_u32m1x4(i0, input_stride, vl);

            vuint32m1_t v_d0 = __riscv_vget_v_u32m1x4_u32m1(tuple, 0);
            __riscv_vse32_v_u32m1(o0, v_d0, vl);
            vuint32m1_t v_d1 = __riscv_vget_v_u32m1x4_u32m1(tuple, 1);
            __riscv_vse32_v_u32m1(o1, v_d1, vl);
            vuint32m1_t v_d2 = __riscv_vget_v_u32m1x4_u32m1(tuple, 2);
            __riscv_vse32_v_u32m1(o2, v_d2, vl);
            vuint32m1_t v_d3 = __riscv_vget_v_u32m1x4_u32m1(tuple, 3);
            __riscv_vse32_v_u32m1(o3, v_d3, vl);
            break;
          }

          case 3: {
            vuint32m1x3_t tuple = __riscv_vlsseg3e32_v_u32m1x3(i0, input_stride, vl);

            vuint32m1_t v_d0 = __riscv_vget_v_u32m1x3_u32m1(tuple, 0);
            __riscv_vse32_v_u32m1(o0, v_d0, vl);
            vuint32m1_t v_d1 = __riscv_vget_v_u32m1x3_u32m1(tuple, 1);
            __riscv_vse32_v_u32m1(o1, v_d1, vl);
            vuint32m1_t v_d2 = __riscv_vget_v_u32m1x3_u32m1(tuple, 2);
            __riscv_vse32_v_u32m1(o2, v_d2, vl);
            break;
          }

          case 2: {
            vuint32m1x2_t tuple = __riscv_vlsseg2e32_v_u32m1x2(i0, input_stride, vl);

            vuint32m1_t v_d0 = __riscv_vget_v_u32m1x2_u32m1(tuple, 0);
            __riscv_vse32_v_u32m1(o0, v_d0, vl);
            vuint32m1_t v_d1 = __riscv_vget_v_u32m1x2_u32m1(tuple, 1);
            __riscv_vse32_v_u32m1(o1, v_d1, vl);
            break;
          }

          case 1: {
            vuint32m1_t v_d0 = __riscv_vlse32_v_u32m1(i0, input_stride, vl);
            __riscv_vse32_v_u32m1(o0, v_d0, vl);
            break;
          }

          default:
            XNN_UNREACHABLE;
        }
      }

      i0 = (uint32_t*) ((uintptr_t) i0 + input_offset);
      o7 = (uint32_t*) ((uintptr_t) o7 + tile_hbytes);
      o6 = (uint32_t*) ((uintptr_t) o6 + tile_hbytes);
      o5 = (uint32_t*) ((uintptr_t) o5 + tile_hbytes);
      o4 = (uint32_t*) ((uintptr_t) o4 + tile_hbytes);
      o3 = (uint32_t*) ((uintptr_t) o3 + tile_hbytes);
      o2 = (uint32_t*) ((uintptr_t) o2 + tile_hbytes);
      o1 = (uint32_t*) ((uintptr_t) o1 + tile_hbytes);
      o0 = (uint32_t*) ((uintptr_t) o0 + tile_hbytes);
    }

    if (bh != 0) {
      const uint32_t* i = i0;
      vl = __riscv_vsetvl_e32m1(bh);
      if (block_width >= tile_width) {
        vuint32m1x8_t tuple = __riscv_vlsseg8e32_v_u32m1x8(i, input_stride, vl);

        vuint32m1_t v_d0 = __riscv_vget_v_u32m1x8_u32m1(tuple, 0);
        __riscv_vse32_v_u32m1(o0, v_d0, vl);
        vuint32m1_t v_d1 = __riscv_vget_v_u32m1x8_u32m1(tuple, 1);
        __riscv_vse32_v_u32m1(o1, v_d1, vl);
        vuint32m1_t v_d2 = __riscv_vget_v_u32m1x8_u32m1(tuple, 2);
        __riscv_vse32_v_u32m1(o2, v_d2, vl);
        vuint32m1_t v_d3 = __riscv_vget_v_u32m1x8_u32m1(tuple, 3);
        __riscv_vse32_v_u32m1(o3, v_d3, vl);
        vuint32m1_t v_d4 = __riscv_vget_v_u32m1x8_u32m1(tuple, 4);
        __riscv_vse32_v_u32m1(o4, v_d4, vl);
        vuint32m1_t v_d5 = __riscv_vget_v_u32m1x8_u32m1(tuple, 5);
        __riscv_vse32_v_u32m1(o5, v_d5, vl);
        vuint32m1_t v_d6 = __riscv_vget_v_u32m1x8_u32m1(tuple, 6);
        __riscv_vse32_v_u32m1(o6, v_d6, vl);
        vuint32m1_t v_d7 = __riscv_vget_v_u32m1x8_u32m1(tuple, 7);
        __riscv_vse32_v_u32m1(o7, v_d7, vl);
      } else {
        switch(block_width) {
          case 7: {
            vuint32m1x7_t tuple = __riscv_vlsseg7e32_v_u32m1x7(i, input_stride, vl);

            vuint32m1_t v_d0 = __riscv_vget_v_u32m1x7_u32m1(tuple, 0);
            __riscv_vse32_v_u32m1(o0, v_d0, vl);
            vuint32m1_t v_d1 = __riscv_vget_v_u32m1x7_u32m1(tuple, 1);
            __riscv_vse32_v_u32m1(o1, v_d1, vl);
            vuint32m1_t v_d2 = __riscv_vget_v_u32m1x7_u32m1(tuple, 2);
            __riscv_vse32_v_u32m1(o2, v_d2, vl);
            vuint32m1_t v_d3 = __riscv_vget_v_u32m1x7_u32m1(tuple, 3);
            __riscv_vse32_v_u32m1(o3, v_d3, vl);
            vuint32m1_t v_d4 = __riscv_vget_v_u32m1x7_u32m1(tuple, 4);
            __riscv_vse32_v_u32m1(o4, v_d4, vl);
            vuint32m1_t v_d5 = __riscv_vget_v_u32m1x7_u32m1(tuple, 5);
            __riscv_vse32_v_u32m1(o5, v_d5, vl);
            vuint32m1_t v_d6 = __riscv_vget_v_u32m1x7_u32m1(tuple, 6);
            __riscv_vse32_v_u32m1(o6, v_d6, vl);
            break;
          }
          case 6: {
            vuint32m1x6_t tuple = __riscv_vlsseg6e32_v_u32m1x6(i, input_stride, vl);

            vuint32m1_t v_d0 = __riscv_vget_v_u32m1x6_u32m1(tuple, 0);
            __riscv_vse32_v_u32m1(o0, v_d0, vl);
            vuint32m1_t v_d1 = __riscv_vget_v_u32m1x6_u32m1(tuple, 1);
            __riscv_vse32_v_u32m1(o1, v_d1, vl);
            vuint32m1_t v_d2 = __riscv_vget_v_u32m1x6_u32m1(tuple, 2);
            __riscv_vse32_v_u32m1(o2, v_d2, vl);
            vuint32m1_t v_d3 = __riscv_vget_v_u32m1x6_u32m1(tuple, 3);
            __riscv_vse32_v_u32m1(o3, v_d3, vl);
            vuint32m1_t v_d4 = __riscv_vget_v_u32m1x6_u32m1(tuple, 4);
            __riscv_vse32_v_u32m1(o4, v_d4, vl);
            vuint32m1_t v_d5 = __riscv_vget_v_u32m1x6_u32m1(tuple, 5);
            __riscv_vse32_v_u32m1(o5, v_d5, vl);
            break;
          }
          case 5: {
            vuint32m1x5_t tuple = __riscv_vlsseg5e32_v_u32m1x5(i, input_stride, vl);

            vuint32m1_t v_d0 = __riscv_vget_v_u32m1x5_u32m1(tuple, 0);
            __riscv_vse32_v_u32m1(o0, v_d0, vl);
            vuint32m1_t v_d1 = __riscv_vget_v_u32m1x5_u32m1(tuple, 1);
            __riscv_vse32_v_u32m1(o1, v_d1, vl);
            vuint32m1_t v_d2 = __riscv_vget_v_u32m1x5_u32m1(tuple, 2);
            __riscv_vse32_v_u32m1(o2, v_d2, vl);
            vuint32m1_t v_d3 = __riscv_vget_v_u32m1x5_u32m1(tuple, 3);
            __riscv_vse32_v_u32m1(o3, v_d3, vl);
            vuint32m1_t v_d4 = __riscv_vget_v_u32m1x5_u32m1(tuple, 4);
            __riscv_vse32_v_u32m1(o4, v_d4, vl);
            break;
          }
          case 4: {
            vuint32m1x4_t tuple = __riscv_vlsseg4e32_v_u32m1x4(i, input_stride, vl);

            vuint32m1_t v_d0 = __riscv_vget_v_u32m1x4_u32m1(tuple, 0);
            __riscv_vse32_v_u32m1(o0, v_d0, vl);
            vuint32m1_t v_d1 = __riscv_vget_v_u32m1x4_u32m1(tuple, 1);
            __riscv_vse32_v_u32m1(o1, v_d1, vl);
            vuint32m1_t v_d2 = __riscv_vget_v_u32m1x4_u32m1(tuple, 2);
            __riscv_vse32_v_u32m1(o2, v_d2, vl);
            vuint32m1_t v_d3 = __riscv_vget_v_u32m1x4_u32m1(tuple, 3);
            __riscv_vse32_v_u32m1(o3, v_d3, vl);
            break;
          }
          case 3: {
            vuint32m1x3_t tuple = __riscv_vlsseg3e32_v_u32m1x3(i, input_stride, vl);

            vuint32m1_t v_d0 = __riscv_vget_v_u32m1x3_u32m1(tuple, 0);
            __riscv_vse32_v_u32m1(o0, v_d0, vl);
            vuint32m1_t v_d1 = __riscv_vget_v_u32m1x3_u32m1(tuple, 1);
            __riscv_vse32_v_u32m1(o1, v_d1, vl);
            vuint32m1_t v_d2 = __riscv_vget_v_u32m1x3_u32m1(tuple, 2);
            __riscv_vse32_v_u32m1(o2, v_d2, vl);
            break;
          }
          case 2: {
            vuint32m1x2_t tuple = __riscv_vlsseg2e32_v_u32m1x2(i, input_stride, vl);

            vuint32m1_t v_d0 = __riscv_vget_v_u32m1x2_u32m1(tuple, 0);
            __riscv_vse32_v_u32m1(o0, v_d0, vl);
            vuint32m1_t v_d1 = __riscv_vget_v_u32m1x2_u32m1(tuple, 1);
            __riscv_vse32_v_u32m1(o1, v_d1, vl);
            break;
          }

          case 1: {
            vuint32m1_t v_d0 = __riscv_vlse32_v_u32m1(i, input_stride, vl);
            __riscv_vse32_v_u32m1(o0, v_d0, vl);
            break;
          }

          default:
            XNN_UNREACHABLE;
        }
      }

      if (bh & 8) {
        o7 += 8;
        o6 += 8;
        o5 += 8;
        o4 += 8;
        o3 += 8;
        o2 += 8;
        o1 += 8;
        o0 += 8;
        i = (uint32_t*) ((uintptr_t) i + input_stride * 8);
      }
      if (bh & 4) {
        o7 += 4;
        o6 += 4;
        o5 += 4;
        o4 += 4;
        o3 += 4;
        o2 += 4;
        o1 += 4;
        o0 += 4;
        i = (uint32_t*) ((uintptr_t) i + input_stride * 4);
      }
      if (bh & 2) {
        o7 += 2;
        o6 += 2;
        o5 += 2;
        o4 += 2;
        o3 += 2;
        o2 += 2;
        o1 += 2;
        o0 += 2;
        i = (uint32_t*) ((uintptr_t) i + input_stride * 2);
      }
    }

    i0 = (const uint32_t*) ((uintptr_t) i0 + input_reset);

    o0 = (uint32_t*) ((uintptr_t) o0 + output_reset);
    o1 = (uint32_t*) ((uintptr_t) o1 + output_reset);
    o2 = (uint32_t*) ((uintptr_t) o2 + output_reset);
    o3 = (uint32_t*) ((uintptr_t) o3 + output_reset);
    o4 = (uint32_t*) ((uintptr_t) o4 + output_reset);
    o5 = (uint32_t*) ((uintptr_t) o5 + output_reset);
    o6 = (uint32_t*) ((uintptr_t) o6 + output_reset);
    o7 = (uint32_t*) ((uintptr_t) o7 + output_reset);

    block_width = doz(block_width, tile_width);
  } while (block_width != 0);
}

void xnn_x32_transposec_ukernel__32x8_rvv(
  const uint32_t* input,
  uint32_t* output,
  size_t input_stride,
  size_t output_stride,
  size_t block_width,
  size_t block_height,
  const union xnn_x32_transpose_params params[restrict XNN_MIN_ELEMENTS(1)]) XNN_OOB_READS
{
  assert(block_width == 1 || output_stride >= block_height * sizeof(uint32_t));
  assert(block_height == 1 || input_stride >= block_width * sizeof(uint32_t));

  const size_t tile_height = 32;
  const size_t tile_width = 8;
  const size_t tile_hbytes = tile_height * sizeof(uint32_t);
  const size_t tile_wbytes = tile_width * sizeof(uint32_t);
  const size_t input_reset = tile_wbytes - round_down_po2(block_height, tile_height) * input_stride;
  const size_t input_offset = tile_height * input_stride;
  const size_t output_reset = tile_width * output_stride - round_down_po2(block_height, 2) * sizeof(uint32_t);

  const uint32_t* i0 = input;

  uint32_t* o0 = (uint32_t*) output;
  uint32_t* o1 = (uint32_t*) ((uintptr_t) o0 + output_stride);
  uint32_t* o2 = (uint32_t*) ((uintptr_t) o1 + output_stride);
  uint32_t* o3 = (uint32_t*) ((uintptr_t) o2 + output_stride);
  uint32_t* o4 = (uint32_t*) ((uintptr_t) o3 + output_stride);
  uint32_t* o5 = (uint32_t*) ((uintptr_t) o4 + output_stride);
  uint32_t* o6 = (uint32_t*) ((uintptr_t) o5 + output_stride);
  uint32_t* o7 = (uint32_t*) ((uintptr_t) o6 + output_stride);

  do {
    size_t bh = block_height;
    size_t vl = __riscv_vsetvl_e32m1(tile_height);
    for (; bh >= 32; bh -= 32) {
      if (block_width >= tile_width) {
        vuint32m1x8_t tuple = __riscv_vlsseg8e32_v_u32m1x8(i0, input_stride, vl);

        vuint32m1_t v_d0 = __riscv_vget_v_u32m1x8_u32m1(tuple, 0);
        __riscv_vse32_v_u32m1(o0, v_d0, vl);
        vuint32m1_t v_d1 = __riscv_vget_v_u32m1x8_u32m1(tuple, 1);
        __riscv_vse32_v_u32m1(o1, v_d1, vl);
        vuint32m1_t v_d2 = __riscv_vget_v_u32m1x8_u32m1(tuple, 2);
        __riscv_vse32_v_u32m1(o2, v_d2, vl);
        vuint32m1_t v_d3 = __riscv_vget_v_u32m1x8_u32m1(tuple, 3);
        __riscv_vse32_v_u32m1(o3, v_d3, vl);
        vuint32m1_t v_d4 = __riscv_vget_v_u32m1x8_u32m1(tuple, 4);
        __riscv_vse32_v_u32m1(o4, v_d4, vl);
        vuint32m1_t v_d5 = __riscv_vget_v_u32m1x8_u32m1(tuple, 5);
        __riscv_vse32_v_u32m1(o5, v_d5, vl);
        vuint32m1_t v_d6 = __riscv_vget_v_u32m1x8_u32m1(tuple, 6);
        __riscv_vse32_v_u32m1(o6, v_d6, vl);
        vuint32m1_t v_d7 = __riscv_vget_v_u32m1x8_u32m1(tuple, 7);
        __riscv_vse32_v_u32m1(o7, v_d7, vl);

      } else {
        switch (block_width) {
          case 7: {
            vuint32m1x7_t tuple = __riscv_vlsseg7e32_v_u32m1x7(i0, input_stride, vl);

            vuint32m1_t v_d0 = __riscv_vget_v_u32m1x7_u32m1(tuple, 0);
            __riscv_vse32_v_u32m1(o0, v_d0, vl);
            vuint32m1_t v_d1 = __riscv_vget_v_u32m1x7_u32m1(tuple, 1);
            __riscv_vse32_v_u32m1(o1, v_d1, vl);
            vuint32m1_t v_d2 = __riscv_vget_v_u32m1x7_u32m1(tuple, 2);
            __riscv_vse32_v_u32m1(o2, v_d2, vl);
            vuint32m1_t v_d3 = __riscv_vget_v_u32m1x7_u32m1(tuple, 3);
            __riscv_vse32_v_u32m1(o3, v_d3, vl);
            vuint32m1_t v_d4 = __riscv_vget_v_u32m1x7_u32m1(tuple, 4);
            __riscv_vse32_v_u32m1(o4, v_d4, vl);
            vuint32m1_t v_d5 = __riscv_vget_v_u32m1x7_u32m1(tuple, 5);
            __riscv_vse32_v_u32m1(o5, v_d5, vl);
            vuint32m1_t v_d6 = __riscv_vget_v_u32m1x7_u32m1(tuple, 6);
            __riscv_vse32_v_u32m1(o6, v_d6, vl);
            break;
          }

          case 6: {
            vuint32m1x6_t tuple = __riscv_vlsseg6e32_v_u32m1x6(i0, input_stride, vl);

            vuint32m1_t v_d0 = __riscv_vget_v_u32m1x6_u32m1(tuple, 0);
            __riscv_vse32_v_u32m1(o0, v_d0, vl);
            vuint32m1_t v_d1 = __riscv_vget_v_u32m1x6_u32m1(tuple, 1);
            __riscv_vse32_v_u32m1(o1, v_d1, vl);
            vuint32m1_t v_d2 = __riscv_vget_v_u32m1x6_u32m1(tuple, 2);
            __riscv_vse32_v_u32m1(o2, v_d2, vl);
            vuint32m1_t v_d3 = __riscv_vget_v_u32m1x6_u32m1(tuple, 3);
            __riscv_vse32_v_u32m1(o3, v_d3, vl);
            vuint32m1_t v_d4 = __riscv_vget_v_u32m1x6_u32m1(tuple, 4);
            __riscv_vse32_v_u32m1(o4, v_d4, vl);
            vuint32m1_t v_d5 = __riscv_vget_v_u32m1x6_u32m1(tuple, 5);
            __riscv_vse32_v_u32m1(o5, v_d5, vl);
            break;
          }

          case 5: {
            vuint32m1x5_t tuple = __riscv_vlsseg5e32_v_u32m1x5(i0, input_stride, vl);

            vuint32m1_t v_d0 = __riscv_vget_v_u32m1x5_u32m1(tuple, 0);
            __riscv_vse32_v_u32m1(o0, v_d0, vl);
            vuint32m1_t v_d1 = __riscv_vget_v_u32m1x5_u32m1(tuple, 1);
            __riscv_vse32_v_u32m1(o1, v_d1, vl);
            vuint32m1_t v_d2 = __riscv_vget_v_u32m1x5_u32m1(tuple, 2);
            __riscv_vse32_v_u32m1(o2, v_d2, vl);
            vuint32m1_t v_d3 = __riscv_vget_v_u32m1x5_u32m1(tuple, 3);
            __riscv_vse32_v_u32m1(o3, v_d3, vl);
            vuint32m1_t v_d4 = __riscv_vget_v_u32m1x5_u32m1(tuple, 4);
            __riscv_vse32_v_u32m1(o4, v_d4, vl);
            break;
          }

          case 4: {
            vuint32m1x4_t tuple = __riscv_vlsseg4e32_v_u32m1x4(i0, input_stride, vl);

            vuint32m1_t v_d0 = __riscv_vget_v_u32m1x4_u32m1(tuple, 0);
            __riscv_vse32_v_u32m1(o0, v_d0, vl);
            vuint32m1_t v_d1 = __riscv_vget_v_u32m1x4_u32m1(tuple, 1);
            __riscv_vse32_v_u32m1(o1, v_d1, vl);
            vuint32m1_t v_d2 = __riscv_vget_v_u32m1x4_u32m1(tuple, 2);
            __riscv_vse32_v_u32m1(o2, v_d2, vl);
            vuint32m1_t v_d3 = __riscv_vget_v_u32m1x4_u32m1(tuple, 3);
            __riscv_vse32_v_u32m1(o3, v_d3, vl);
            break;
          }

          case 3: {
            vuint32m1x3_t tuple = __riscv_vlsseg3e32_v_u32m1x3(i0, input_stride, vl);

            vuint32m1_t v_d0 = __riscv_vget_v_u32m1x3_u32m1(tuple, 0);
            __riscv_vse32_v_u32m1(o0, v_d0, vl);
            vuint32m1_t v_d1 = __riscv_vget_v_u32m1x3_u32m1(tuple, 1);
            __riscv_vse32_v_u32m1(o1, v_d1, vl);
            vuint32m1_t v_d2 = __riscv_vget_v_u32m1x3_u32m1(tuple, 2);
            __riscv_vse32_v_u32m1(o2, v_d2, vl);
            break;
          }

          case 2: {
            vuint32m1x2_t tuple = __riscv_vlsseg2e32_v_u32m1x2(i0, input_stride, vl);

            vuint32m1_t v_d0 = __riscv_vget_v_u32m1x2_u32m1(tuple, 0);
            __riscv_vse32_v_u32m1(o0, v_d0, vl);
            vuint32m1_t v_d1 = __riscv_vget_v_u32m1x2_u32m1(tuple, 1);
            __riscv_vse32_v_u32m1(o1, v_d1, vl);
            break;
          }

          case 1: {
            vuint32m1_t v_d0 = __riscv_vlse32_v_u32m1(i0, input_stride, vl);
            __riscv_vse32_v_u32m1(o0, v_d0, vl);
            break;
          }

          default:
            XNN_UNREACHABLE;
        }
      }

      i0 = (uint32_t*) ((uintptr_t) i0 + input_offset);
      o7 = (uint32_t*) ((uintptr_t) o7 + tile_hbytes);
      o6 = (uint32_t*) ((uintptr_t) o6 + tile_hbytes);
      o5 = (uint32_t*) ((uintptr_t) o5 + tile_hbytes);
      o4 = (uint32_t*) ((uintptr_t) o4 + tile_hbytes);
      o3 = (uint32_t*) ((uintptr_t) o3 + tile_hbytes);
      o2 = (uint32_t*) ((uintptr_t) o2 + tile_hbytes);
      o1 = (uint32_t*) ((uintptr_t) o1 + tile_hbytes);
      o0 = (uint32_t*) ((uintptr_t) o0 + tile_hbytes);
    }

    if (bh != 0) {
      const uint32_t* i = i0;
      vl = __riscv_vsetvl_e32m1(bh);
      if (block_width >= tile_width) {
        vuint32m1x8_t tuple = __riscv_vlsseg8e32_v_u32m1x8(i, input_stride, vl);

        vuint32m1_t v_d0 = __riscv_vget_v_u32m1x8_u32m1(tuple, 0);
        __riscv_vse32_v_u32m1(o0, v_d0, vl);
        vuint32m1_t v_d1 = __riscv_vget_v_u32m1x8_u32m1(tuple, 1);
        __riscv_vse32_v_u32m1(o1, v_d1, vl);
        vuint32m1_t v_d2 = __riscv_vget_v_u32m1x8_u32m1(tuple, 2);
        __riscv_vse32_v_u32m1(o2, v_d2, vl);
        vuint32m1_t v_d3 = __riscv_vget_v_u32m1x8_u32m1(tuple, 3);
        __riscv_vse32_v_u32m1(o3, v_d3, vl);
        vuint32m1_t v_d4 = __riscv_vget_v_u32m1x8_u32m1(tuple, 4);
        __riscv_vse32_v_u32m1(o4, v_d4, vl);
        vuint32m1_t v_d5 = __riscv_vget_v_u32m1x8_u32m1(tuple, 5);
        __riscv_vse32_v_u32m1(o5, v_d5, vl);
        vuint32m1_t v_d6 = __riscv_vget_v_u32m1x8_u32m1(tuple, 6);
        __riscv_vse32_v_u32m1(o6, v_d6, vl);
        vuint32m1_t v_d7 = __riscv_vget_v_u32m1x8_u32m1(tuple, 7);
        __riscv_vse32_v_u32m1(o7, v_d7, vl);
      } else {
        switch(block_width) {
          case 7: {
            vuint32m1x7_t tuple = __riscv_vlsseg7e32_v_u32m1x7(i, input_stride, vl);

            vuint32m1_t v_d0 = __riscv_vget_v_u32m1x7_u32m1(tuple, 0);
            __riscv_vse32_v_u32m1(o0, v_d0, vl);
            vuint32m1_t v_d1 = __riscv_vget_v_u32m1x7_u32m1(tuple, 1);
            __riscv_vse32_v_u32m1(o1, v_d1, vl);
            vuint32m1_t v_d2 = __riscv_vget_v_u32m1x7_u32m1(tuple, 2);
            __riscv_vse32_v_u32m1(o2, v_d2, vl);
            vuint32m1_t v_d3 = __riscv_vget_v_u32m1x7_u32m1(tuple, 3);
            __riscv_vse32_v_u32m1(o3, v_d3, vl);
            vuint32m1_t v_d4 = __riscv_vget_v_u32m1x7_u32m1(tuple, 4);
            __riscv_vse32_v_u32m1(o4, v_d4, vl);
            vuint32m1_t v_d5 = __riscv_vget_v_u32m1x7_u32m1(tuple, 5);
            __riscv_vse32_v_u32m1(o5, v_d5, vl);
            vuint32m1_t v_d6 = __riscv_vget_v_u32m1x7_u32m1(tuple, 6);
            __riscv_vse32_v_u32m1(o6, v_d6, vl);
            break;
          }
          case 6: {
            vuint32m1x6_t tuple = __riscv_vlsseg6e32_v_u32m1x6(i, input_stride, vl);

            vuint32m1_t v_d0 = __riscv_vget_v_u32m1x6_u32m1(tuple, 0);
            __riscv_vse32_v_u32m1(o0, v_d0, vl);
            vuint32m1_t v_d1 = __riscv_vget_v_u32m1x6_u32m1(tuple, 1);
            __riscv_vse32_v_u32m1(o1, v_d1, vl);
            vuint32m1_t v_d2 = __riscv_vget_v_u32m1x6_u32m1(tuple, 2);
            __riscv_vse32_v_u32m1(o2, v_d2, vl);
            vuint32m1_t v_d3 = __riscv_vget_v_u32m1x6_u32m1(tuple, 3);
            __riscv_vse32_v_u32m1(o3, v_d3, vl);
            vuint32m1_t v_d4 = __riscv_vget_v_u32m1x6_u32m1(tuple, 4);
            __riscv_vse32_v_u32m1(o4, v_d4, vl);
            vuint32m1_t v_d5 = __riscv_vget_v_u32m1x6_u32m1(tuple, 5);
            __riscv_vse32_v_u32m1(o5, v_d5, vl);
            break;
          }
          case 5: {
            vuint32m1x5_t tuple = __riscv_vlsseg5e32_v_u32m1x5(i, input_stride, vl);

            vuint32m1_t v_d0 = __riscv_vget_v_u32m1x5_u32m1(tuple, 0);
            __riscv_vse32_v_u32m1(o0, v_d0, vl);
            vuint32m1_t v_d1 = __riscv_vget_v_u32m1x5_u32m1(tuple, 1);
            __riscv_vse32_v_u32m1(o1, v_d1, vl);
            vuint32m1_t v_d2 = __riscv_vget_v_u32m1x5_u32m1(tuple, 2);
            __riscv_vse32_v_u32m1(o2, v_d2, vl);
            vuint32m1_t v_d3 = __riscv_vget_v_u32m1x5_u32m1(tuple, 3);
            __riscv_vse32_v_u32m1(o3, v_d3, vl);
            vuint32m1_t v_d4 = __riscv_vget_v_u32m1x5_u32m1(tuple, 4);
            __riscv_vse32_v_u32m1(o4, v_d4, vl);
            break;
          }
          case 4: {
            vuint32m1x4_t tuple = __riscv_vlsseg4e32_v_u32m1x4(i, input_stride, vl);

            vuint32m1_t v_d0 = __riscv_vget_v_u32m1x4_u32m1(tuple, 0);
            __riscv_vse32_v_u32m1(o0, v_d0, vl);
            vuint32m1_t v_d1 = __riscv_vget_v_u32m1x4_u32m1(tuple, 1);
            __riscv_vse32_v_u32m1(o1, v_d1, vl);
            vuint32m1_t v_d2 = __riscv_vget_v_u32m1x4_u32m1(tuple, 2);
            __riscv_vse32_v_u32m1(o2, v_d2, vl);
            vuint32m1_t v_d3 = __riscv_vget_v_u32m1x4_u32m1(tuple, 3);
            __riscv_vse32_v_u32m1(o3, v_d3, vl);
            break;
          }
          case 3: {
            vuint32m1x3_t tuple = __riscv_vlsseg3e32_v_u32m1x3(i, input_stride, vl);

            vuint32m1_t v_d0 = __riscv_vget_v_u32m1x3_u32m1(tuple, 0);
            __riscv_vse32_v_u32m1(o0, v_d0, vl);
            vuint32m1_t v_d1 = __riscv_vget_v_u32m1x3_u32m1(tuple, 1);
            __riscv_vse32_v_u32m1(o1, v_d1, vl);
            vuint32m1_t v_d2 = __riscv_vget_v_u32m1x3_u32m1(tuple, 2);
            __riscv_vse32_v_u32m1(o2, v_d2, vl);
            break;
          }
          case 2: {
            vuint32m1x2_t tuple = __riscv_vlsseg2e32_v_u32m1x2(i, input_stride, vl);

            vuint32m1_t v_d0 = __riscv_vget_v_u32m1x2_u32m1(tuple, 0);
            __riscv_vse32_v_u32m1(o0, v_d0, vl);
            vuint32m1_t v_d1 = __riscv_vget_v_u32m1x2_u32m1(tuple, 1);
            __riscv_vse32_v_u32m1(o1, v_d1, vl);
            break;
          }

          case 1: {
            vuint32m1_t v_d0 = __riscv_vlse32_v_u32m1(i, input_stride, vl);
            __riscv_vse32_v_u32m1(o0, v_d0, vl);
            break;
          }

          default:
            XNN_UNREACHABLE;
        }
      }

      if (bh & 16) {
        o7 += 16;
        o6 += 16;
        o5 += 16;
        o4 += 16;
        o3 += 16;
        o2 += 16;
        o1 += 16;
        o0 += 16;
        i = (uint32_t*) ((uintptr_t) i + input_stride * 16);
      }
      if (bh & 8) {
        o7 += 8;
        o6 += 8;
        o5 += 8;
        o4 += 8;
        o3 += 8;
        o2 += 8;
        o1 += 8;
        o0 += 8;
        i = (uint32_t*) ((uintptr_t) i + input_stride * 8);
      }
      if (bh & 4) {
        o7 += 4;
        o6 += 4;
        o5 += 4;
        o4 += 4;
        o3 += 4;
        o2 += 4;
        o1 += 4;
        o0 += 4;
        i = (uint32_t*) ((uintptr_t) i + input_stride * 4);
      }
      if (bh & 2) {
        o7 += 2;
        o6 += 2;
        o5 += 2;
        o4 += 2;
        o3 += 2;
        o2 += 2;
        o1 += 2;
        o0 += 2;
        i = (uint32_t*) ((uintptr_t) i + input_stride * 2);
      }
    }

    i0 = (const uint32_t*) ((uintptr_t) i0 + input_reset);

    o0 = (uint32_t*) ((uintptr_t) o0 + output_reset);
    o1 = (uint32_t*) ((uintptr_t) o1 + output_reset);
    o2 = (uint32_t*) ((uintptr_t) o2 + output_reset);
    o3 = (uint32_t*) ((uintptr_t) o3 + output_reset);
    o4 = (uint32_t*) ((uintptr_t) o4 + output_reset);
    o5 = (uint32_t*) ((uintptr_t) o5 + output_reset);
    o6 = (uint32_t*) ((uintptr_t) o6 + output_reset);
    o7 = (uint32_t*) ((uintptr_t) o7 + output_reset);

    block_width = doz(block_width, tile_width);
  } while (block_width != 0);
}

void xnn_x32_transposec_ukernel__4x4_rvv(
  const uint32_t* input,
  uint32_t* output,
  size_t input_stride,
  size_t output_stride,
  size_t block_width,
  size_t block_height,
  const union xnn_x32_transpose_params params[restrict XNN_MIN_ELEMENTS(1)]) XNN_OOB_READS
{
  assert(block_width == 1 || output_stride >= block_height * sizeof(uint32_t));
  assert(block_height == 1 || input_stride >= block_width * sizeof(uint32_t));

  const size_t tile_height = 4;
  const size_t tile_width = 4;
  const size_t tile_hbytes = tile_height * sizeof(uint32_t);
  const size_t tile_wbytes = tile_width * sizeof(uint32_t);
  const size_t input_reset = tile_wbytes - round_down_po2(block_height, tile_height) * input_stride;
  const size_t input_offset = tile_height * input_stride;
  const size_t output_reset = tile_width * output_stride - round_down_po2(block_height, 2) * sizeof(uint32_t);

  const uint32_t* i0 = input;

  uint32_t* o0 = (uint32_t*) output;
  uint32_t* o1 = (uint32_t*) ((uintptr_t) o0 + output_stride);
  uint32_t* o2 = (uint32_t*) ((uintptr_t) o1 + output_stride);
  uint32_t* o3 = (uint32_t*) ((uintptr_t) o2 + output_stride);

  do {
    size_t bh = block_height;
    size_t vl = __riscv_vsetvl_e32m1(tile_height);
    for (; bh >= 4; bh -= 4) {
      if (block_width >= tile_width) {
        vuint32m1x4_t tuple = __riscv_vlsseg4e32_v_u32m1x4(i0, input_stride, vl);

        vuint32m1_t v_d0 = __riscv_vget_v_u32m1x4_u32m1(tuple, 0);
        __riscv_vse32_v_u32m1(o0, v_d0, vl);
        vuint32m1_t v_d1 = __riscv_vget_v_u32m1x4_u32m1(tuple, 1);
        __riscv_vse32_v_u32m1(o1, v_d1, vl);
        vuint32m1_t v_d2 = __riscv_vget_v_u32m1x4_u32m1(tuple, 2);
        __riscv_vse32_v_u32m1(o2, v_d2, vl);
        vuint32m1_t v_d3 = __riscv_vget_v_u32m1x4_u32m1(tuple, 3);
        __riscv_vse32_v_u32m1(o3, v_d3, vl);

      } else {
        switch (block_width) {
          case 3: {
            vuint32m1x3_t tuple = __riscv_vlsseg3e32_v_u32m1x3(i0, input_stride, vl);

            vuint32m1_t v_d0 = __riscv_vget_v_u32m1x3_u32m1(tuple, 0);
            __riscv_vse32_v_u32m1(o0, v_d0, vl);
            vuint32m1_t v_d1 = __riscv_vget_v_u32m1x3_u32m1(tuple, 1);
            __riscv_vse32_v_u32m1(o1, v_d1, vl);
            vuint32m1_t v_d2 = __riscv_vget_v_u32m1x3_u32m1(tuple, 2);
            __riscv_vse32_v_u32m1(o2, v_d2, vl);
            break;
          }

          case 2: {
            vuint32m1x2_t tuple = __riscv_vlsseg2e32_v_u32m1x2(i0, input_stride, vl);

            vuint32m1_t v_d0 = __riscv_vget_v_u32m1x2_u32m1(tuple, 0);
            __riscv_vse32_v_u32m1(o0, v_d0, vl);
            vuint32m1_t v_d1 = __riscv_vget_v_u32m1x2_u32m1(tuple, 1);
            __riscv_vse32_v_u32m1(o1, v_d1, vl);
            break;
          }

          case 1: {
            vuint32m1_t v_d0 = __riscv_vlse32_v_u32m1(i0, input_stride, vl);
            __riscv_vse32_v_u32m1(o0, v_d0, vl);
            break;
          }

          default:
            XNN_UNREACHABLE;
        }
      }

      i0 = (uint32_t*) ((uintptr_t) i0 + input_offset);
      o3 = (uint32_t*) ((uintptr_t) o3 + tile_hbytes);
      o2 = (uint32_t*) ((uintptr_t) o2 + tile_hbytes);
      o1 = (uint32_t*) ((uintptr_t) o1 + tile_hbytes);
      o0 = (uint32_t*) ((uintptr_t) o0 + tile_hbytes);
    }

    if (bh != 0) {
      const uint32_t* i = i0;
      vl = __riscv_vsetvl_e32m1(bh);
      if (block_width >= tile_width) {
        vuint32m1x4_t tuple = __riscv_vlsseg4e32_v_u32m1x4(i, input_stride, vl);

        vuint32m1_t v_d0 = __riscv_vget_v_u32m1x4_u32m1(tuple, 0);
        __riscv_vse32_v_u32m1(o0, v_d0, vl);
        vuint32m1_t v_d1 = __riscv_vget_v_u32m1x4_u32m1(tuple, 1);
        __riscv_vse32_v_u32m1(o1, v_d1, vl);
        vuint32m1_t v_d2 = __riscv_vget_v_u32m1x4_u32m1(tuple, 2);
        __riscv_vse32_v_u32m1(o2, v_d2, vl);
        vuint32m1_t v_d3 = __riscv_vget_v_u32m1x4_u32m1(tuple, 3);
        __riscv_vse32_v_u32m1(o3, v_d3, vl);
      } else {
        switch(block_width) {
          case 3: {
            vuint32m1x3_t tuple = __riscv_vlsseg3e32_v_u32m1x3(i, input_stride, vl);

            vuint32m1_t v_d0 = __riscv_vget_v_u32m1x3_u32m1(tuple, 0);
            __riscv_vse32_v_u32m1(o0, v_d0, vl);
            vuint32m1_t v_d1 = __riscv_vget_v_u32m1x3_u32m1(tuple, 1);
            __riscv_vse32_v_u32m1(o1, v_d1, vl);
            vuint32m1_t v_d2 = __riscv_vget_v_u32m1x3_u32m1(tuple, 2);
            __riscv_vse32_v_u32m1(o2, v_d2, vl);
            break;
          }
          case 2: {
            vuint32m1x2_t tuple = __riscv_vlsseg2e32_v_u32m1x2(i, input_stride, vl);

            vuint32m1_t v_d0 = __riscv_vget_v_u32m1x2_u32m1(tuple, 0);
            __riscv_vse32_v_u32m1(o0, v_d0, vl);
            vuint32m1_t v_d1 = __riscv_vget_v_u32m1x2_u32m1(tuple, 1);
            __riscv_vse32_v_u32m1(o1, v_d1, vl);
            break;
          }

          case 1: {
            vuint32m1_t v_d0 = __riscv_vlse32_v_u32m1(i, input_stride, vl);
            __riscv_vse32_v_u32m1(o0, v_d0, vl);
            break;
          }

          default:
            XNN_UNREACHABLE;
        }
      }

      if (bh & 2) {
        o3 += 2;
        o2 += 2;
        o1 += 2;
        o0 += 2;
        i = (uint32_t*) ((uintptr_t) i + input_stride * 2);
      }
    }

    i0 = (const uint32_t*) ((uintptr_t) i0 + input_reset);

    o0 = (uint32_t*) ((uintptr_t) o0 + output_reset);
    o1 = (uint32_t*) ((uintptr_t) o1 + output_reset);
    o2 = (uint32_t*) ((uintptr_t) o2 + output_reset);
    o3 = (uint32_t*) ((uintptr_t) o3 + output_reset);

    block_width = doz(block_width, tile_width);
  } while (block_width != 0);
}

void xnn_x32_transposec_ukernel__8x8_rvv(
  const uint32_t* input,
  uint32_t* output,
  size_t input_stride,
  size_t output_stride,
  size_t block_width,
  size_t block_height,
  const union xnn_x32_transpose_params params[restrict XNN_MIN_ELEMENTS(1)]) XNN_OOB_READS
{
  assert(block_width == 1 || output_stride >= block_height * sizeof(uint32_t));
  assert(block_height == 1 || input_stride >= block_width * sizeof(uint32_t));

  const size_t tile_height = 8;
  const size_t tile_width = 8;
  const size_t tile_hbytes = tile_height * sizeof(uint32_t);
  const size_t tile_wbytes = tile_width * sizeof(uint32_t);
  const size_t input_reset = tile_wbytes - round_down_po2(block_height, tile_height) * input_stride;
  const size_t input_offset = tile_height * input_stride;
  const size_t output_reset = tile_width * output_stride - round_down_po2(block_height, 2) * sizeof(uint32_t);

  const uint32_t* i0 = input;

  uint32_t* o0 = (uint32_t*) output;
  uint32_t* o1 = (uint32_t*) ((uintptr_t) o0 + output_stride);
  uint32_t* o2 = (uint32_t*) ((uintptr_t) o1 + output_stride);
  uint32_t* o3 = (uint32_t*) ((uintptr_t) o2 + output_stride);
  uint32_t* o4 = (uint32_t*) ((uintptr_t) o3 + output_stride);
  uint32_t* o5 = (uint32_t*) ((uintptr_t) o4 + output_stride);
  uint32_t* o6 = (uint32_t*) ((uintptr_t) o5 + output_stride);
  uint32_t* o7 = (uint32_t*) ((uintptr_t) o6 + output_stride);

  do {
    size_t bh = block_height;
    size_t vl = __riscv_vsetvl_e32m1(tile_height);
    for (; bh >= 8; bh -= 8) {
      if (block_width >= tile_width) {
        vuint32m1x8_t tuple = __riscv_vlsseg8e32_v_u32m1x8(i0, input_stride, vl);

        vuint32m1_t v_d0 = __riscv_vget_v_u32m1x8_u32m1(tuple, 0);
        __riscv_vse32_v_u32m1(o0, v_d0, vl);
        vuint32m1_t v_d1 = __riscv_vget_v_u32m1x8_u32m1(tuple, 1);
        __riscv_vse32_v_u32m1(o1, v_d1, vl);
        vuint32m1_t v_d2 = __riscv_vget_v_u32m1x8_u32m1(tuple, 2);
        __riscv_vse32_v_u32m1(o2, v_d2, vl);
        vuint32m1_t v_d3 = __riscv_vget_v_u32m1x8_u32m1(tuple, 3);
        __riscv_vse32_v_u32m1(o3, v_d3, vl);
        vuint32m1_t v_d4 = __riscv_vget_v_u32m1x8_u32m1(tuple, 4);
        __riscv_vse32_v_u32m1(o4, v_d4, vl);
        vuint32m1_t v_d5 = __riscv_vget_v_u32m1x8_u32m1(tuple, 5);
        __riscv_vse32_v_u32m1(o5, v_d5, vl);
        vuint32m1_t v_d6 = __riscv_vget_v_u32m1x8_u32m1(tuple, 6);
        __riscv_vse32_v_u32m1(o6, v_d6, vl);
        vuint32m1_t v_d7 = __riscv_vget_v_u32m1x8_u32m1(tuple, 7);
        __riscv_vse32_v_u32m1(o7, v_d7, vl);

      } else {
        switch (block_width) {
          case 7: {
            vuint32m1x7_t tuple = __riscv_vlsseg7e32_v_u32m1x7(i0, input_stride, vl);

            vuint32m1_t v_d0 = __riscv_vget_v_u32m1x7_u32m1(tuple, 0);
            __riscv_vse32_v_u32m1(o0, v_d0, vl);
            vuint32m1_t v_d1 = __riscv_vget_v_u32m1x7_u32m1(tuple, 1);
            __riscv_vse32_v_u32m1(o1, v_d1, vl);
            vuint32m1_t v_d2 = __riscv_vget_v_u32m1x7_u32m1(tuple, 2);
            __riscv_vse32_v_u32m1(o2, v_d2, vl);
            vuint32m1_t v_d3 = __riscv_vget_v_u32m1x7_u32m1(tuple, 3);
            __riscv_vse32_v_u32m1(o3, v_d3, vl);
            vuint32m1_t v_d4 = __riscv_vget_v_u32m1x7_u32m1(tuple, 4);
            __riscv_vse32_v_u32m1(o4, v_d4, vl);
            vuint32m1_t v_d5 = __riscv_vget_v_u32m1x7_u32m1(tuple, 5);
            __riscv_vse32_v_u32m1(o5, v_d5, vl);
            vuint32m1_t v_d6 = __riscv_vget_v_u32m1x7_u32m1(tuple, 6);
            __riscv_vse32_v_u32m1(o6, v_d6, vl);
            break;
          }

          case 6: {
            vuint32m1x6_t tuple = __riscv_vlsseg6e32_v_u32m1x6(i0, input_stride, vl);

            vuint32m1_t v_d0 = __riscv_vget_v_u32m1x6_u32m1(tuple, 0);
            __riscv_vse32_v_u32m1(o0, v_d0, vl);
            vuint32m1_t v_d1 = __riscv_vget_v_u32m1x6_u32m1(tuple, 1);
            __riscv_vse32_v_u32m1(o1, v_d1, vl);
            vuint32m1_t v_d2 = __riscv_vget_v_u32m1x6_u32m1(tuple, 2);
            __riscv_vse32_v_u32m1(o2, v_d2, vl);
            vuint32m1_t v_d3 = __riscv_vget_v_u32m1x6_u32m1(tuple, 3);
            __riscv_vse32_v_u32m1(o3, v_d3, vl);
            vuint32m1_t v_d4 = __riscv_vget_v_u32m1x6_u32m1(tuple, 4);
            __riscv_vse32_v_u32m1(o4, v_d4, vl);
            vuint32m1_t v_d5 = __riscv_vget_v_u32m1x6_u32m1(tuple, 5);
            __riscv_vse32_v_u32m1(o5, v_d5, vl);
            break;
          }

          case 5: {
            vuint32m1x5_t tuple = __riscv_vlsseg5e32_v_u32m1x5(i0, input_stride, vl);

            vuint32m1_t v_d0 = __riscv_vget_v_u32m1x5_u32m1(tuple, 0);
            __riscv_vse32_v_u32m1(o0, v_d0, vl);
            vuint32m1_t v_d1 = __riscv_vget_v_u32m1x5_u32m1(tuple, 1);
            __riscv_vse32_v_u32m1(o1, v_d1, vl);
            vuint32m1_t v_d2 = __riscv_vget_v_u32m1x5_u32m1(tuple, 2);
            __riscv_vse32_v_u32m1(o2, v_d2, vl);
            vuint32m1_t v_d3 = __riscv_vget_v_u32m1x5_u32m1(tuple, 3);
            __riscv_vse32_v_u32m1(o3, v_d3, vl);
            vuint32m1_t v_d4 = __riscv_vget_v_u32m1x5_u32m1(tuple, 4);
            __riscv_vse32_v_u32m1(o4, v_d4, vl);
            break;
          }

          case 4: {
            vuint32m1x4_t tuple = __riscv_vlsseg4e32_v_u32m1x4(i0, input_stride, vl);

            vuint32m1_t v_d0 = __riscv_vget_v_u32m1x4_u32m1(tuple, 0);
            __riscv_vse32_v_u32m1(o0, v_d0, vl);
            vuint32m1_t v_d1 = __riscv_vget_v_u32m1x4_u32m1(tuple, 1);
            __riscv_vse32_v_u32m1(o1, v_d1, vl);
            vuint32m1_t v_d2 = __riscv_vget_v_u32m1x4_u32m1(tuple, 2);
            __riscv_vse32_v_u32m1(o2, v_d2, vl);
            vuint32m1_t v_d3 = __riscv_vget_v_u32m1x4_u32m1(tuple, 3);
            __riscv_vse32_v_u32m1(o3, v_d3, vl);
            break;
          }

          case 3: {
            vuint32m1x3_t tuple = __riscv_vlsseg3e32_v_u32m1x3(i0, input_stride, vl);

            vuint32m1_t v_d0 = __riscv_vget_v_u32m1x3_u32m1(tuple, 0);
            __riscv_vse32_v_u32m1(o0, v_d0, vl);
            vuint32m1_t v_d1 = __riscv_vget_v_u32m1x3_u32m1(tuple, 1);
            __riscv_vse32_v_u32m1(o1, v_d1, vl);
            vuint32m1_t v_d2 = __riscv_vget_v_u32m1x3_u32m1(tuple, 2);
            __riscv_vse32_v_u32m1(o2, v_d2, vl);
            break;
          }

          case 2: {
            vuint32m1x2_t tuple = __riscv_vlsseg2e32_v_u32m1x2(i0, input_stride, vl);

            vuint32m1_t v_d0 = __riscv_vget_v_u32m1x2_u32m1(tuple, 0);
            __riscv_vse32_v_u32m1(o0, v_d0, vl);
            vuint32m1_t v_d1 = __riscv_vget_v_u32m1x2_u32m1(tuple, 1);
            __riscv_vse32_v_u32m1(o1, v_d1, vl);
            break;
          }

          case 1: {
            vuint32m1_t v_d0 = __riscv_vlse32_v_u32m1(i0, input_stride, vl);
            __riscv_vse32_v_u32m1(o0, v_d0, vl);
            break;
          }

          default:
            XNN_UNREACHABLE;
        }
      }

      i0 = (uint32_t*) ((uintptr_t) i0 + input_offset);
      o7 = (uint32_t*) ((uintptr_t) o7 + tile_hbytes);
      o6 = (uint32_t*) ((uintptr_t) o6 + tile_hbytes);
      o5 = (uint32_t*) ((uintptr_t) o5 + tile_hbytes);
      o4 = (uint32_t*) ((uintptr_t) o4 + tile_hbytes);
      o3 = (uint32_t*) ((uintptr_t) o3 + tile_hbytes);
      o2 = (uint32_t*) ((uintptr_t) o2 + tile_hbytes);
      o1 = (uint32_t*) ((uintptr_t) o1 + tile_hbytes);
      o0 = (uint32_t*) ((uintptr_t) o0 + tile_hbytes);
    }

    if (bh != 0) {
      const uint32_t* i = i0;
      vl = __riscv_vsetvl_e32m1(bh);
      if (block_width >= tile_width) {
        vuint32m1x8_t tuple = __riscv_vlsseg8e32_v_u32m1x8(i, input_stride, vl);

        vuint32m1_t v_d0 = __riscv_vget_v_u32m1x8_u32m1(tuple, 0);
        __riscv_vse32_v_u32m1(o0, v_d0, vl);
        vuint32m1_t v_d1 = __riscv_vget_v_u32m1x8_u32m1(tuple, 1);
        __riscv_vse32_v_u32m1(o1, v_d1, vl);
        vuint32m1_t v_d2 = __riscv_vget_v_u32m1x8_u32m1(tuple, 2);
        __riscv_vse32_v_u32m1(o2, v_d2, vl);
        vuint32m1_t v_d3 = __riscv_vget_v_u32m1x8_u32m1(tuple, 3);
        __riscv_vse32_v_u32m1(o3, v_d3, vl);
        vuint32m1_t v_d4 = __riscv_vget_v_u32m1x8_u32m1(tuple, 4);
        __riscv_vse32_v_u32m1(o4, v_d4, vl);
        vuint32m1_t v_d5 = __riscv_vget_v_u32m1x8_u32m1(tuple, 5);
        __riscv_vse32_v_u32m1(o5, v_d5, vl);
        vuint32m1_t v_d6 = __riscv_vget_v_u32m1x8_u32m1(tuple, 6);
        __riscv_vse32_v_u32m1(o6, v_d6, vl);
        vuint32m1_t v_d7 = __riscv_vget_v_u32m1x8_u32m1(tuple, 7);
        __riscv_vse32_v_u32m1(o7, v_d7, vl);
      } else {
        switch(block_width) {
          case 7: {
            vuint32m1x7_t tuple = __riscv_vlsseg7e32_v_u32m1x7(i, input_stride, vl);

            vuint32m1_t v_d0 = __riscv_vget_v_u32m1x7_u32m1(tuple, 0);
            __riscv_vse32_v_u32m1(o0, v_d0, vl);
            vuint32m1_t v_d1 = __riscv_vget_v_u32m1x7_u32m1(tuple, 1);
            __riscv_vse32_v_u32m1(o1, v_d1, vl);
            vuint32m1_t v_d2 = __riscv_vget_v_u32m1x7_u32m1(tuple, 2);
            __riscv_vse32_v_u32m1(o2, v_d2, vl);
            vuint32m1_t v_d3 = __riscv_vget_v_u32m1x7_u32m1(tuple, 3);
            __riscv_vse32_v_u32m1(o3, v_d3, vl);
            vuint32m1_t v_d4 = __riscv_vget_v_u32m1x7_u32m1(tuple, 4);
            __riscv_vse32_v_u32m1(o4, v_d4, vl);
            vuint32m1_t v_d5 = __riscv_vget_v_u32m1x7_u32m1(tuple, 5);
            __riscv_vse32_v_u32m1(o5, v_d5, vl);
            vuint32m1_t v_d6 = __riscv_vget_v_u32m1x7_u32m1(tuple, 6);
            __riscv_vse32_v_u32m1(o6, v_d6, vl);
            break;
          }
          case 6: {
            vuint32m1x6_t tuple = __riscv_vlsseg6e32_v_u32m1x6(i, input_stride, vl);

            vuint32m1_t v_d0 = __riscv_vget_v_u32m1x6_u32m1(tuple, 0);
            __riscv_vse32_v_u32m1(o0, v_d0, vl);
            vuint32m1_t v_d1 = __riscv_vget_v_u32m1x6_u32m1(tuple, 1);
            __riscv_vse32_v_u32m1(o1, v_d1, vl);
            vuint32m1_t v_d2 = __riscv_vget_v_u32m1x6_u32m1(tuple, 2);
            __riscv_vse32_v_u32m1(o2, v_d2, vl);
            vuint32m1_t v_d3 = __riscv_vget_v_u32m1x6_u32m1(tuple, 3);
            __riscv_vse32_v_u32m1(o3, v_d3, vl);
            vuint32m1_t v_d4 = __riscv_vget_v_u32m1x6_u32m1(tuple, 4);
            __riscv_vse32_v_u32m1(o4, v_d4, vl);
            vuint32m1_t v_d5 = __riscv_vget_v_u32m1x6_u32m1(tuple, 5);
            __riscv_vse32_v_u32m1(o5, v_d5, vl);
            break;
          }
          case 5: {
            vuint32m1x5_t tuple = __riscv_vlsseg5e32_v_u32m1x5(i, input_stride, vl);

            vuint32m1_t v_d0 = __riscv_vget_v_u32m1x5_u32m1(tuple, 0);
            __riscv_vse32_v_u32m1(o0, v_d0, vl);
            vuint32m1_t v_d1 = __riscv_vget_v_u32m1x5_u32m1(tuple, 1);
            __riscv_vse32_v_u32m1(o1, v_d1, vl);
            vuint32m1_t v_d2 = __riscv_vget_v_u32m1x5_u32m1(tuple, 2);
            __riscv_vse32_v_u32m1(o2, v_d2, vl);
            vuint32m1_t v_d3 = __riscv_vget_v_u32m1x5_u32m1(tuple, 3);
            __riscv_vse32_v_u32m1(o3, v_d3, vl);
            vuint32m1_t v_d4 = __riscv_vget_v_u32m1x5_u32m1(tuple, 4);
            __riscv_vse32_v_u32m1(o4, v_d4, vl);
            break;
          }
          case 4: {
            vuint32m1x4_t tuple = __riscv_vlsseg4e32_v_u32m1x4(i, input_stride, vl);

            vuint32m1_t v_d0 = __riscv_vget_v_u32m1x4_u32m1(tuple, 0);
            __riscv_vse32_v_u32m1(o0, v_d0, vl);
            vuint32m1_t v_d1 = __riscv_vget_v_u32m1x4_u32m1(tuple, 1);
            __riscv_vse32_v_u32m1(o1, v_d1, vl);
            vuint32m1_t v_d2 = __riscv_vget_v_u32m1x4_u32m1(tuple, 2);
            __riscv_vse32_v_u32m1(o2, v_d2, vl);
            vuint32m1_t v_d3 = __riscv_vget_v_u32m1x4_u32m1(tuple, 3);
            __riscv_vse32_v_u32m1(o3, v_d3, vl);
            break;
          }
          case 3: {
            vuint32m1x3_t tuple = __riscv_vlsseg3e32_v_u32m1x3(i, input_stride, vl);

            vuint32m1_t v_d0 = __riscv_vget_v_u32m1x3_u32m1(tuple, 0);
            __riscv_vse32_v_u32m1(o0, v_d0, vl);
            vuint32m1_t v_d1 = __riscv_vget_v_u32m1x3_u32m1(tuple, 1);
            __riscv_vse32_v_u32m1(o1, v_d1, vl);
            vuint32m1_t v_d2 = __riscv_vget_v_u32m1x3_u32m1(tuple, 2);
            __riscv_vse32_v_u32m1(o2, v_d2, vl);
            break;
          }
          case 2: {
            vuint32m1x2_t tuple = __riscv_vlsseg2e32_v_u32m1x2(i, input_stride, vl);

            vuint32m1_t v_d0 = __riscv_vget_v_u32m1x2_u32m1(tuple, 0);
            __riscv_vse32_v_u32m1(o0, v_d0, vl);
            vuint32m1_t v_d1 = __riscv_vget_v_u32m1x2_u32m1(tuple, 1);
            __riscv_vse32_v_u32m1(o1, v_d1, vl);
            break;
          }

          case 1: {
            vuint32m1_t v_d0 = __riscv_vlse32_v_u32m1(i, input_stride, vl);
            __riscv_vse32_v_u32m1(o0, v_d0, vl);
            break;
          }

          default:
            XNN_UNREACHABLE;
        }
      }

      if (bh & 4) {
        o7 += 4;
        o6 += 4;
        o5 += 4;
        o4 += 4;
        o3 += 4;
        o2 += 4;
        o1 += 4;
        o0 += 4;
        i = (uint32_t*) ((uintptr_t) i + input_stride * 4);
      }
      if (bh & 2) {
        o7 += 2;
        o6 += 2;
        o5 += 2;
        o4 += 2;
        o3 += 2;
        o2 += 2;
        o1 += 2;
        o0 += 2;
        i = (uint32_t*) ((uintptr_t) i + input_stride * 2);
      }
    }

    i0 = (const uint32_t*) ((uintptr_t) i0 + input_reset);

    o0 = (uint32_t*) ((uintptr_t) o0 + output_reset);
    o1 = (uint32_t*) ((uintptr_t) o1 + output_reset);
    o2 = (uint32_t*) ((uintptr_t) o2 + output_reset);
    o3 = (uint32_t*) ((uintptr_t) o3 + output_reset);
    o4 = (uint32_t*) ((uintptr_t) o4 + output_reset);
    o5 = (uint32_t*) ((uintptr_t) o5 + output_reset);
    o6 = (uint32_t*) ((uintptr_t) o6 + output_reset);
    o7 = (uint32_t*) ((uintptr_t) o7 + output_reset);

    block_width = doz(block_width, tile_width);
  } while (block_width != 0);
}<|MERGE_RESOLUTION|>--- conflicted
+++ resolved
@@ -226,7 +226,6 @@
   } while (--output_pixels != 0);
 }
 
-<<<<<<< HEAD
 void xnn_f32_gavgpool_minmax_ukernel_7p7x__rvv_c2v(
     size_t rows,
     size_t channels,
@@ -430,7 +429,8 @@
 
     channels -= n;
   }
-=======
+}
+
 void xnn_f32_maxpool_minmax_ukernel_9p8x__rvv_c2v(
     size_t output_pixels,
     size_t kernel_elements,
@@ -596,7 +596,6 @@
     input = (const float**) ((uintptr_t) input + input_increment);
     output = (float*) ((uintptr_t) o + output_increment);
   } while (--output_pixels != 0);
->>>>>>> 1ea72443
 }
 
 static inline vfloat32m4_t eval_poly_horner(vfloat32m4_t x,
